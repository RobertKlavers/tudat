/*    Copyright (c) 2010-2016, Delft University of Technology
 *    All rigths reserved
 *
 *    This file is part of the Tudat. Redistribution and use in source and
 *    binary forms, with or without modification, are permitted exclusively
 *    under the terms of the Modified BSD license. You should have received
 *    a copy of the license with this file. If not, please or visit:
 *    http://tudat.tudelft.nl/LICENSE.
 */

#ifndef TUDAT_UTILITIES_H
#define TUDAT_UTILITIES_H

#include <vector>

#include <iostream>
#include <map>

#include <boost/function.hpp>
#include <boost/multi_array.hpp>

#include <Eigen/Core>

namespace tudat
{

namespace utilities
{

//! Function to create a vector from the values of a map
/*!
 *  Function to create a vector from the values of a map. The output vector is in the order of the map entries, i.e. as provided by a forward iterator.
 *  The map keys are not used for the return vector.
 *  \param inputMap Original map from which the vector is to be created
 *  \return Vector created from the map values
 */
template< typename VectorArgument, typename KeyType >
std::vector< VectorArgument > createVectorFromMapValues( const std::map< KeyType, VectorArgument >& inputMap )
{
    // Create and size return vector.
    std::vector< VectorArgument > outputVector;
    outputVector.resize( inputMap.size( ) );

    // Iterate over all map entries and create vector
    int currentIndex = 0;
    for( typename std::map< KeyType, VectorArgument >::const_iterator mapIterator = inputMap.begin( );
         mapIterator != inputMap.end( ); mapIterator++ )
    {
        outputVector[ currentIndex ] = mapIterator->second;
        currentIndex++;
    }

    return outputVector;

}

//! Function to create a vector from the keys of a map
/*!
 *  Function to create a vector from the keys of a map. The output vector is in the order of the map entries, i.e. as provided by a forward iterator.
 *  The map values are not used for the return vector.
 *  \param inputMap Original map from which the vector is to be created
 *  \return Vector created from the map keys
 */
template< typename VectorArgument, typename KeyType >
std::vector< KeyType > createVectorFromMapKeys( const std::map< KeyType, VectorArgument >& inputMap )
{
    // Create and size return vector.
    std::vector< KeyType > outputVector;
    outputVector.resize( inputMap.size( ) );

    // Iterate over all map entries and create vector
    int currentIndex = 0;
    for( typename std::map< KeyType, VectorArgument >::const_iterator mapIterator = inputMap.begin( );
         mapIterator != inputMap.end( ); mapIterator++ )
    {
        outputVector[ currentIndex ] = mapIterator->first;
        currentIndex++;
    }

    return outputVector;
}

//! Function to sum the return values of two boost function with empty input argument list.
/*!
 * Function to sum the return values of two boost function with empty input argument list.
 * \param function1 First function to be added.
 * \param function2 Second function to be added.
 * \return Sum of return values of function1 and function2
 */
template< typename S >
S sumFunctionReturn( const boost::function< S( ) > function1, const boost::function< S( ) > function2 )
{
    return function1( ) + function2( );
}

//! Function to create a vector block history from full matrix history.
/*!
 *  Function to create a vector matrix block history from full matrix history.
 *  \param matrixHistory Full matrix history
 *  \param blockMatrixHistory Block vector history (return by reference).
 *  \param startIndices Starting point (row,column) in matrix of return vector blocks.
 *  \param segmentSize Number of rows in vector.
 */
template< typename S, typename T >
void createVectorBlockMatrixHistory(
        const std::map< S, Eigen::Matrix< T, Eigen::Dynamic, Eigen::Dynamic > >& matrixHistory,
        std::map< S, Eigen::Matrix< T, Eigen::Dynamic, 1 > >& blockMatrixHistory,
        const std::pair< int, int > startIndices, const int segmentSize )
{
    blockMatrixHistory.clear( );

    // Loop over integration output and put results in corresponding data structures.
    for( typename std::map< S, Eigen::Matrix< T, Eigen::Dynamic, Eigen::Dynamic > >::const_iterator matrixIterator = matrixHistory.begin( );
         matrixIterator != matrixHistory.end( ); matrixIterator++ )
    {
        // Set numerically integrated states of bodies.
        blockMatrixHistory[ matrixIterator->first ] =
                matrixIterator->second.block( startIndices.first, startIndices.second, segmentSize, 1 );
    }
}

//! Function to print the contents of a map, line by line
/*!
 *  Function to print the contents of a map, line by line. Both the key and value types must have the << operator defined
 *  \param mapToPrint Map that is to be printed.
 */
template< typename S, typename T >
void printMapContents( const std::map< S, T >& mapToPrint)
{
    for( typename std::map< S, T >::const_iterator mapIterator = mapToPrint.begin( );
         mapIterator != mapToPrint.end( ); mapIterator++ )
    {
        std::cout<<mapIterator->first<<", "<<mapIterator->second<<std::endl;
    }
}

//! Function to cast a map of Eigen matrices from one key/matrix scalar type set to another set
/*!
 *  Function to produce a map of Eigen matrices, cast from one set of key/matrix scalar type set to another set.
 *  \param originalMap Map in original types
 *  \param newTypesMap Map that is to be created (returned by reference).
 */
template< typename S, typename T, typename U, typename V, int Rows, int Columns >
void castMatrixMap( const std::map< S, Eigen::Matrix< T, Rows, Columns > >& originalMap,
                          std::map< U, Eigen::Matrix< V, Rows, Columns > >& newTypesMap )
{
    newTypesMap.clear( );
    for( typename std::map< S, Eigen::Matrix< T, Rows, Columns > >::const_iterator mapIterator = originalMap.begin( );
         mapIterator != originalMap.end( ); mapIterator++ )
    {
        newTypesMap[ static_cast< U >( mapIterator->first ) ] = mapIterator->second.template cast< V >( );
    }
}

<<<<<<< HEAD
=======
//! Function to copy a multi-array into another multi-array
/*!
 *  Function to copy a multi-array into another multi-array, resizing the new multi-array accordingly
 *  \param arrayToCopy Multi-array that is to be copied
 *  \param targetArray New multi-array into which arrayToCopy is to be copied (returned by reference).
 */
template< typename S, int NumberOfDimensions >
void copyMultiArray( const boost::multi_array< S, NumberOfDimensions >& arrayToCopy,
                     boost::multi_array< S, NumberOfDimensions >& targetArray )
{
    std::vector< size_t > ex;
    const size_t* shape = arrayToCopy.shape( );
    ex.assign( shape, shape + arrayToCopy.num_dimensions( ) );
    targetArray.resize( ex );
    targetArray = arrayToCopy;
}


template< unsigned int NumberOfDimensions >
typename boost::multi_array< double ,NumberOfDimensions >::index getMultiArrayIndex(
        const typename boost::multi_array< double, NumberOfDimensions >& m, const double* requestedElement,
        const unsigned short int direction)
{
    int offset = requestedElement - m.origin( );
    return( offset / m.strides( )[ direction] % m.shape( )[ direction ] +  m.index_bases( )[direction] );
}

boost::array< boost::multi_array< double, 1 >::index, 1 > getMultiArrayIndexArray(
        const boost::multi_array< double, 1 >& m, const double* requestedElement );

boost::array< boost::multi_array< double, 2 >::index, 2 > getMultiArrayIndexArray(
        const boost::multi_array< double, 2 >& m, const double* requestedElement );

boost::array< boost::multi_array< double, 3 >::index, 3 > getMultiArrayIndexArray(
        const boost::multi_array< double, 3 >& m, const double* requestedElement );

>>>>>>> 8351f9ac
} // namespace utilities

} // namespace tudat

#endif // TUDAT_UTILITIES_H<|MERGE_RESOLUTION|>--- conflicted
+++ resolved
@@ -152,8 +152,6 @@
     }
 }
 
-<<<<<<< HEAD
-=======
 //! Function to copy a multi-array into another multi-array
 /*!
  *  Function to copy a multi-array into another multi-array, resizing the new multi-array accordingly
@@ -190,7 +188,6 @@
 boost::array< boost::multi_array< double, 3 >::index, 3 > getMultiArrayIndexArray(
         const boost::multi_array< double, 3 >& m, const double* requestedElement );
 
->>>>>>> 8351f9ac
 } // namespace utilities
 
 } // namespace tudat
