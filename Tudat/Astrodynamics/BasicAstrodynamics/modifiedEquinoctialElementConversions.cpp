--- conflicted
+++ resolved
@@ -35,8 +35,7 @@
 namespace orbital_element_conversions
 {
 
-<<<<<<< HEAD
-=======
+
 //! Convert Keplerian to modified equinoctial orbital elements using implicit MEE equation set.
 Eigen::Vector6d convertKeplerianToModifiedEquinoctialElements(
         const Eigen::Vector6d& keplerianElements )
@@ -362,7 +361,6 @@
     // Return converted set of elements.
     return convertedCartesianElements;
 }
->>>>>>> d0d1841a
 
 } // namespace orbital_element_conversions
 
