--- conflicted
+++ resolved
@@ -1,1100 +1,1097 @@
-/*    Copyright (c) 2010-2018, Delft University of Technology
- *    All rigths reserved
- *
- *    This file is part of the Tudat. Redistribution and use in source and
- *    binary forms, with or without modification, are permitted exclusively
- *    under the terms of the Modified BSD license. You should have received
- *    a copy of the license with this file. If not, please or visit:
- *    http://tudat.tudelft.nl/LICENSE.
- */
-
-#ifndef TUDAT_ESTIMATABLEPARAMETERS_H
-#define TUDAT_ESTIMATABLEPARAMETERS_H
-
-#include <iostream>
-#include <vector>
-#include <string>
-#include <vector>
-#include <map>
-
-#include <boost/make_shared.hpp>
-#include <boost/shared_ptr.hpp>
-#include <memory>
-#include <Eigen/Geometry>
-
-#include "Tudat/Astrodynamics/Propagators/singleStateTypeDerivative.h"
-
-namespace tudat
-{
-
-namespace estimatable_parameters
-{
-
-//! List of parameters that can be estimated by the orbit determination code.
-enum EstimatebleParametersEnum
-{
-    arc_wise_initial_body_state,
-    initial_body_state,
-    initial_rotational_body_state,
-    gravitational_parameter,
-    constant_drag_coefficient,
-    radiation_pressure_coefficient,
-    arc_wise_radiation_pressure_coefficient,
-    spherical_harmonics_cosine_coefficient_block,
-    spherical_harmonics_sine_coefficient_block,
-    constant_rotation_rate,
-    rotation_pole_position,
-    constant_additive_observation_bias,
-    arcwise_constant_additive_observation_bias,
-    constant_relative_observation_bias,
-    arcwise_constant_relative_observation_bias,
-    ppn_parameter_gamma,
-    ppn_parameter_beta,
-    ground_station_position,
-    equivalence_principle_lpi_violation_parameter,
-    empirical_acceleration_coefficients,
-    arc_wise_empirical_acceleration_coefficients,
-    full_degree_tidal_love_number,
-    single_degree_variable_tidal_love_number,
-    direct_dissipation_tidal_time_lag,
-    mean_moment_of_inertia,
-    arc_wise_constant_drag_coefficient,
-<<<<<<< HEAD
-    periodic_spin_variation,
-    polar_motion_amplitude,
-    core_factor,
-    free_core_nutation_rate
-=======
-    desaturation_delta_v_values
->>>>>>> 3d038cb1
-};
-
-std::string getParameterTypeString( const EstimatebleParametersEnum parameterType );
-
-//! Function to determine whether the given parameter represents an initial dynamical state, or a static parameter.
-/*!
- * Function to determine whether the given parameter represents an initial dynamical state, or a static parameter.
- * \param parameterType Parameter identifier.
- * \return True if parameter is an initial dynamical state.
- */
-bool isParameterDynamicalPropertyInitialState( const EstimatebleParametersEnum parameterType );
-
-//! Function to determine whether the given (non-dynamical) parameter is a double or vector parameter.
-/*!
- * Function to determine whether the given (non-dynamical) parameter is a double or vector parameter.
- * \param parameterType Parameter identifier.
- * \return True if parameter is a double parameter.
- */
-bool isDoubleParameter( const EstimatebleParametersEnum parameterType );
-
-//! Function to determine whether the given (non-dynamical) parameter influences a body's orientation.
-/*!
- * Function to determine whether the given (non-dynamical) parameter influences a body's orientation.
- * \param parameterType Parameter identifier.
- * \return True if parameter is a property of rotation model
- */
-bool isParameterRotationMatrixProperty( const EstimatebleParametersEnum parameterType );
-
-//! Function to determine whether the given parameter influences an observation link directly
-/*!
- * Function to determine whether the given parameter influences an observation link directly, such as observation biases or
- * clock parameters
- * \param parameterType Parameter identifier.
- * \return True if parameter is a property of an observation link
- */
-bool isParameterObservationLinkProperty( const EstimatebleParametersEnum parameterType );
-
-//! Function to determine whether the given parameter influences a body's tidal gravity field variations.
-/*!
- * Function to determine whether the given parameter influences a body's tidal gravity field variations.
- * \param parameterType Parameter identifier.
- * \return True if parameter influences a body's tidal gravity field variations.
- */
-bool isParameterTidalProperty( const EstimatebleParametersEnum parameterType );
-
-//! Typedef for full parameter identifier.
-typedef std::pair< EstimatebleParametersEnum, std::pair< std::string, std::string > > EstimatebleParameterIdentifier;
-
-
-
-//! Base class for a parameter that is to be estimated.
-/*!
- *  Base class for a parameter that is to be estimated. A separate derived class is to be made for each type of parameter
- *  (i.e. gravitational parameter, initial translational state, etc. ).
- */
-template< typename ParameterType >
-class EstimatableParameter
-{
-
-public:
-    //! Constructor.
-    /*!
-     *  Constructor taking parameter name and associated body. All parameters are identified by a these two variables.
-     *  Any additional information that may be required for uniquely defining a parameter is to be defined in the derived class.
-     *  \param parameterName Enum value defining the type of the parameter.
-     *  \param associatedBody Name of body associated with patameters
-     *  \param pointOnBodyId Reference point on body associated with parameter (empty by default).
-     */
-    EstimatableParameter( const EstimatebleParametersEnum parameterName,
-                          const std::string& associatedBody,
-                          const std::string& pointOnBodyId = ""  ):
-        parameterName_( std::make_pair( parameterName, std::make_pair( associatedBody, pointOnBodyId ) ) ){ }
-
-    //! Virtual destructor.
-    virtual ~EstimatableParameter( ) { }
-
-    //! Pure virtual function to retrieve the value of the parameter
-    /*!
-     *  Pure virtual function to retrieve the value of the parameter
-     *  \return Current value of parameter.
-     */
-    virtual ParameterType getParameterValue( ) = 0;
-
-    //! Pure virtual function to (re)set the value of the parameter.
-    /*!
-     *  Pure virtual function to (re)set the value of the parameter.
-     *  \param parameterValue to which the parameter is to be set.
-     */
-    virtual void setParameterValue( const ParameterType parameterValue ) = 0;
-
-    //! Function to retrieve the type and associated body of the parameter.
-    /*!
-     *  Function to retrieve the type and associated body of the parameter.
-     *  \return Identifier of parameter as a pair of parameter type and body of which parameter is a property.
-     */
-    EstimatebleParameterIdentifier getParameterName( ) { return parameterName_; }
-
-    virtual std::string getParameterDescription( )
-    {
-        std::string parameterDescription = getParameterTypeString( parameterName_.first ) + "of (" + parameterName_.second.first;
-        if( parameterName_.second.second == "" )
-        {
-            parameterDescription += ").";
-        }
-        else
-        {
-            parameterDescription += ", " + parameterName_.second.second + ").";
-        }
-        return parameterDescription;
-    }
-
-    //! Function to retrieve the size of the parameter
-    /*!
-     *  Pure virtual function to retrieve the size of the parameter (i.e. 1 for double parameters)
-     *  \return Size of parameter value.
-     */
-    virtual int getParameterSize( ) = 0;
-
-    //! Function to return additional identifier for parameter
-    /*!
-     *  Function to return additional identifier for parameter, beyond information stored in parameterName_, default
-     *  none.
-     *  \return Additional identifier for parameter (default empty string).
-     */
-    virtual std::string getSecondaryIdentifier( )
-    {
-        return "";
-    }
-
-    //! Function to retrieve size of constraint to be applied on parameter
-    /*!
-     * Function to retrieve size of constraint to be applied on parameter, zero by default. Can be overridden in derived class
-     * \return Size of constraint to be applied on parameter
-     */
-    virtual int getConstraintSize( )
-    {
-        return 0;
-    }
-
-    //! Function to retrieve multiplier for parameter linear constraint
-    /*!
-     * Function to retrieve multiplier for parameter linear constraint, empty by default. Can be overridden in derived class
-     * \return Multiplier for parameter linear constraint
-     */
-    virtual Eigen::MatrixXd getConstraintStateMultipler( )
-    {
-        return Eigen::MatrixXd::Zero( 0, 0 );
-    }
-
-    //! Function to retrieve right-hand side for parameter linear constraint
-    /*!
-     * Function to retrieve right-hand side for parameter linear constraint, empty by default. Can be overridden in derived class
-     * \return Right-hand side for parameter linear constraint
-     */
-    virtual Eigen::VectorXd getConstraintRightHandSide( )
-    {
-        return Eigen::VectorXd::Zero( 0 );
-    }
-
-
-protected:
-
-    //! Identifier of parameter.
-    EstimatebleParameterIdentifier parameterName_;
-};
-
-//! Function to determine if an initial state parameter is a single- or multi-arc parameter
-/*!
- *  Function to determine if an initial state parameter is a single- or multi-arc parameter. Function throws an error, if
- *  input is not an initial state parameter
- *  \param parameterToCheck Parameter object for which the check is to be performed.
- *  \return True of parameter is single-arc, false if multi-arc
- */
-template< typename ParameterType >
-bool isDynamicalParameterSingleArc(
-        const std::shared_ptr< EstimatableParameter< Eigen::Matrix< ParameterType, Eigen::Dynamic, 1 > > > parameterToCheck )
-{
-    bool flag = -1;
-    switch( parameterToCheck->getParameterName( ).first )
-    {
-    case arc_wise_initial_body_state:
-    {
-        flag = false;
-        break;
-    }
-    case initial_body_state:
-    {
-        flag = true;
-        break;
-    }
-    case initial_rotational_body_state:
-    {
-        flag = true;
-        break;
-    }
-    default:
-        throw std::runtime_error( "Error when checking single/multi-arc dynamical parameter, parameter not identified" );
-    }
-    return flag;
-
-}
-
-//extern template class EstimatableParameter< double >;
-//extern template class EstimatableParameter< Eigen::VectorXd >;
-
-//#if( BUILD_EXTENDED_PRECISION_PROPAGATION_TOOLS )
-//extern template class EstimatableParameter< Eigen::Matrix< long double, Eigen::Dynamic, 1 > >;
-//#endif
-
-//! Container class for all parameters that are to be estimated.
-/*!
- *  Container class for all parameters that are to be estimated. Class is templated with the scalar type used for the
- *  estimation of any initial dynamical states that may be included
- */
-template< typename InitialStateParameterType = double >
-class EstimatableParameterSet
-{
-public:
-
-    //! Constructor of parameter set.
-    /*!
-     *  Constructor of parameter set.
-     *  \param estimatedDoubleParameters List of double parameters that are estimated.
-     *  \param estimatedVectorParameters List of vector parameters that are estimated.
-     *  \param estimateInitialStateParameters List of initial dynamical states that are to be estimated.
-     */
-    EstimatableParameterSet(
-            const std::vector< std::shared_ptr< EstimatableParameter< double > > >& estimatedDoubleParameters,
-            const std::vector< std::shared_ptr< EstimatableParameter< Eigen::VectorXd > > >& estimatedVectorParameters,
-            const std::vector< std::shared_ptr< EstimatableParameter< Eigen::Matrix
-            < InitialStateParameterType, Eigen::Dynamic, 1 > > > >& estimateInitialStateParameters =
-            ( std::vector< std::shared_ptr< EstimatableParameter< Eigen::Matrix
-              < InitialStateParameterType, Eigen::Dynamic, 1 > > > >( ) ) ):
-        estimatedDoubleParameters_( estimatedDoubleParameters ), estimatedVectorParameters_( estimatedVectorParameters ),
-        totalConstraintSize_( 0 )
-    {
-        // Initialize total number of parameters to 0.
-        estimatedParameterSetSize_ = 0;
-        initialDynamicalStateParameterSize_ = 0;
-        initialDynamicalSingleArcStateParameterSize_ = 0;
-        initialDynamicalMultiArcStateParameterSize_ = 0;
-
-        // Iterate over all double parameters and add to parameter size.
-        for( unsigned int i = 0; i < estimateInitialStateParameters.size( ); i++ )
-        {
-            if( isDynamicalParameterSingleArc( estimateInitialStateParameters[ i ] ) )
-            {
-                estimateSingleArcInitialStateParameters_.push_back( estimateInitialStateParameters[ i ] );
-            }
-            else
-            {
-                estimateMultiArcInitialStateParameters_.push_back( estimateInitialStateParameters[ i ] );
-            }
-        }
-
-        estimateInitialStateParameters_ = estimateSingleArcInitialStateParameters_;
-        estimateInitialStateParameters_.insert(
-                    estimateInitialStateParameters_.end( ), estimateMultiArcInitialStateParameters_.begin( ),
-                    estimateMultiArcInitialStateParameters_.end( ) );
-
-        for( unsigned int i = 0; i < estimateSingleArcInitialStateParameters_.size( ); i++ )
-        {
-            initialStateParameters_[ estimatedParameterSetSize_ ] = estimateSingleArcInitialStateParameters_[ i ];
-            parameterIndices_.push_back( std::make_pair( estimatedParameterSetSize_,
-                                                         estimateInitialStateParameters_[ i ]->getParameterSize( ) ) );
-            totalConstraintSize_ += estimateInitialStateParameters_[ i ]->getConstraintSize( );
-
-            initialDynamicalSingleArcStateParameterSize_ += estimateSingleArcInitialStateParameters_[ i ]->getParameterSize( );
-            initialSingleArcStateParameters_[ estimatedParameterSetSize_ ] = estimateSingleArcInitialStateParameters_[ i ];
-
-            initialDynamicalStateParameterSize_ += estimateSingleArcInitialStateParameters_[ i ]->getParameterSize( );
-            estimatedParameterSetSize_ += estimateSingleArcInitialStateParameters_[ i ]->getParameterSize( );
-        }
-
-
-        for( unsigned int i = 0; i < estimateMultiArcInitialStateParameters_.size( ); i++ )
-        {
-            initialStateParameters_[ estimatedParameterSetSize_ ] = estimateMultiArcInitialStateParameters_[ i ];
-            parameterIndices_.push_back( std::make_pair( estimatedParameterSetSize_,
-                                                         estimateMultiArcInitialStateParameters_[ i ]->getParameterSize( ) ) );
-
-            initialDynamicalMultiArcStateParameterSize_ += estimateMultiArcInitialStateParameters_[ i ]->getParameterSize( );
-            initialMultiArcStateParameters_[ estimatedParameterSetSize_ ] = estimateMultiArcInitialStateParameters_[ i ];
-
-            initialDynamicalStateParameterSize_ += estimateMultiArcInitialStateParameters_[ i ]->getParameterSize( );
-            estimatedParameterSetSize_ += estimateMultiArcInitialStateParameters_[ i ]->getParameterSize( );
-        }
-
-
-        // Iterate over all double parameters and add to parameter size and set indices in parameterIndices_
-        for( unsigned int i = 0; i < estimatedDoubleParameters_.size( ); i++ )
-        {
-            doubleParameters_[ estimatedParameterSetSize_ ] = estimatedDoubleParameters_[ i ];
-            totalConstraintSize_ += estimatedDoubleParameters_[ i ]->getConstraintSize( );
-
-            parameterIndices_.push_back( std::make_pair( estimatedParameterSetSize_, 1 ) );
-            estimatedParameterSetSize_++;
-        }
-
-        // Iterate over all vector parameter, add to total number of parameters and set indices in parameterIndices_
-        for( unsigned int i = 0; i < estimatedVectorParameters_.size( ); i++ )
-        {
-            vectorParameters_[ estimatedParameterSetSize_ ] = estimatedVectorParameters_[ i ];
-            totalConstraintSize_ += estimatedVectorParameters_[ i ]->getConstraintSize( );
-
-            parameterIndices_.push_back( std::make_pair( estimatedParameterSetSize_,
-                                                         estimatedVectorParameters_[ i ]->getParameterSize( ) ) );
-            estimatedParameterSetSize_ += estimatedVectorParameters_[ i ]->getParameterSize( );
-        }
-
-        totalParameterSetSize_ = estimatedParameterSetSize_;
-    }
-
-    //! Function to return the total number of parameter values (including consider parameters)
-    /*!
-     *  Function to return the total number of parameter values (including consider parameters)
-     *  \return Size of parameter vector (including consider parameters)
-     */
-    int getParameterSetSize( )
-    {
-        return totalParameterSetSize_;
-    }
-
-    //! Function to return the total number of parameter values (excluding consider parameters).
-    /*!
-     *  Function to return the total number of parameter values (excluding consider parameters)
-     *  \return Size of parameter vector (excluding consider parameters)
-     */
-    int getEstimatedParameterSetSize( )
-    {
-        return estimatedParameterSetSize_;
-    }
-
-    //! Function to return the total number of initial state values that are estimated.
-    /*!
-     *  Function to return the total number of initial state values that are estimated.
-     *  \return Function to return the total number of initial state values that are estimated.
-     */
-    int getInitialDynamicalStateParameterSize( )
-    {
-        return initialDynamicalStateParameterSize_;
-    }
-
-    //! Function to return the total number of single-arc initial state values that are estimated.
-    /*!
-     *  Function to return the total number of single-arc initial state values that are estimated.
-     *  \return Function to return the total number of initial state values that are estimated.
-     */
-    int getInitialDynamicalSingleArcStateParameterSize( )
-    {
-        return initialDynamicalSingleArcStateParameterSize_;
-    }
-
-    //! Function to return the total number of multi-arc initial state values that are estimated.
-    /*!
-     *  Function to return the total number of multi-arc initial state values that are estimated.
-     *  \return Function to return the total number of initial state values that are estimated.
-     */
-    int getInitialDynamicalMultiArcStateParameterSize( )
-    {
-        return initialDynamicalMultiArcStateParameterSize_;
-    }
-
-    //! Function that returns a vector containing all current parameter values
-    /*!
-     *  Function that returns a vector containing all current parameter values. The total vector starts with the initial
-     *  state parameters, followed by the double and vector parameters, respectively.
-     *  Initial state, double and vector parameter values are concatenated in the order in which they are set in the
-     *  estimateInitialStateParameters_, doubleParameters_ and vectorParameters_ members.
-     *  \return Vector containing all parameter values
-     */
-    template< typename ParameterScalar >
-    Eigen::Matrix< ParameterScalar, Eigen::Dynamic, 1 > getFullParameterValues( )
-    {
-        Eigen::Matrix< ParameterScalar, Eigen::Dynamic, 1 >  parameterValues =
-                Eigen::Matrix< ParameterScalar, Eigen::Dynamic, 1 >::Zero( totalParameterSetSize_ );
-
-        int currentStartIndex = 0;
-
-        // Retrieve initial state parameter values.
-        for( unsigned int i = 0; i < estimateInitialStateParameters_.size( ); i++ )
-        {
-            parameterValues.segment( currentStartIndex, estimateInitialStateParameters_[ i ]->getParameterSize( ) ) =
-                    estimateInitialStateParameters_[ i ]->getParameterValue( ).template cast< ParameterScalar >( );
-            currentStartIndex += estimateInitialStateParameters_[ i ]->getParameterSize( );
-        }
-
-        // Retrieve double parameter values.
-        for( unsigned int i = 0; i < estimatedDoubleParameters_.size( ); i++ )
-        {
-            parameterValues( currentStartIndex ) = static_cast< ParameterScalar >(
-                        estimatedDoubleParameters_[ i ]->getParameterValue( ) );
-            currentStartIndex++;
-        }
-
-        // Retrieve vector parameter values.
-        for( unsigned int i = 0; i < estimatedVectorParameters_.size( ); i++ )
-        {
-            parameterValues.segment( currentStartIndex, estimatedVectorParameters_[ i ]->getParameterSize( ) ) =
-                    estimatedVectorParameters_[ i ]->getParameterValue( ).template cast< ParameterScalar >( );
-            currentStartIndex += estimatedVectorParameters_[ i ]->getParameterSize( );
-        }
-
-        return parameterValues;
-    }
-
-    //! Function to reset all parameter values.
-    /*!
-     *  Function to reset all parameter values.
-     *  \param newParameterValues New parameter values. Order of values in vector must be same order as return vector of getFullParameterValues
-     */
-    template< typename ParameterScalar >
-    void resetParameterValues( const Eigen::Matrix< ParameterScalar, Eigen::Dynamic, 1 >& newParameterValues )
-    {
-        // Check input consistency
-        if( newParameterValues.rows( ) != totalParameterSetSize_ )
-        {
-            throw std::runtime_error( "Error when resetting parameters of parameter set, given vector has size " +
-                                      std::to_string( newParameterValues.rows( ) ) +
-                                      ", while internal size is " + std::to_string( totalParameterSetSize_ ) );
-        }
-        else
-        {
-            int currentStartIndex = 0;
-
-            for( unsigned int i = 0; i < estimateInitialStateParameters_.size( ); i++ )
-            {
-                estimateInitialStateParameters_[ i ]->setParameterValue(
-                            newParameterValues.segment( currentStartIndex, estimateInitialStateParameters_[ i ]->getParameterSize( ) ).
-                            template cast< InitialStateParameterType >( ) );
-                currentStartIndex += estimateInitialStateParameters_[ i ]->getParameterSize( );
-            }
-
-            // Set double parameter values.
-            for( unsigned int i = 0; i < estimatedDoubleParameters_.size( ); i++ )
-            {
-                estimatedDoubleParameters_[ i ]->setParameterValue( static_cast< double >( newParameterValues( currentStartIndex ) ) );
-                currentStartIndex++;
-            }
-
-            // Set vector parameter values.
-
-            for( unsigned int i = 0; i < estimatedVectorParameters_.size( ); i++ )
-            {
-                estimatedVectorParameters_[ i ]->setParameterValue(
-                            newParameterValues.segment( currentStartIndex, estimatedVectorParameters_[ i ]->getParameterSize( ) ).
-                            template cast< double >( ) );
-
-                currentStartIndex += estimatedVectorParameters_[ i ]->getParameterSize( );
-            }
-        }
-    }
-
-    //! Function to retrieve double parameter objects.
-    /*!
-     *  Function to retrieve double parameter objects.
-     *  \return Map containing all double parameter objects, with map key start index of parameter in total vector.
-     */
-    std::map< int, std::shared_ptr< EstimatableParameter< double > > > getDoubleParameters( )
-    {
-        return doubleParameters_;
-    }
-
-    //! Function to retrieve vector parameter objects.
-    /*!
-     *  Function to retrieve vector parameter objects.
-     *  \return Map containing all vector parameter objects, with map key start index of parameter in total vector.
-     */
-    std::map< int, std::shared_ptr< EstimatableParameter< Eigen::VectorXd > > > getVectorParameters( )
-    {
-        return vectorParameters_;
-    }
-
-    std::map< int, std::shared_ptr< EstimatableParameter< Eigen::Matrix< InitialStateParameterType, Eigen::Dynamic, 1 > > > > getInitialStateParameters( )
-    {
-        return initialStateParameters_;
-    }
-
-    //! Function to retrieve all single-arc initial state parameter objects.
-    /*!
-     *  Function to retrieve all single-arc initial state parameter objects.
-     *  \return Map containing all single-arc initial state parameter objects, with map key start index of parameter in total
-     *  vector.
-     */
-    std::map< int, std::shared_ptr<
-    EstimatableParameter< Eigen::Matrix< InitialStateParameterType, Eigen::Dynamic, 1 > > > > getInitialSingleArcStateParameters( )
-    {
-        return initialSingleArcStateParameters_;
-    }
-
-    //! Function to retrieve all multi-arc initial state parameter objects.
-    /*!
-     *  Function to retrieve all multi-arc initial state parameter objects.
-     *  \return Map containing all multi-arc initial state parameter objects, with map key start index of parameter in total
-     * vector.
-     */
-    std::map< int, std::shared_ptr< EstimatableParameter< Eigen::Matrix< InitialStateParameterType, Eigen::Dynamic, 1 > > > > getInitialMultiArcStateParameters( )
-    {
-        return initialMultiArcStateParameters_;
-    }
-
-    std::vector< std::shared_ptr< EstimatableParameter< double > > > getEstimatedDoubleParameters( )
-    {
-        return estimatedDoubleParameters_;
-    }
-
-    std::vector< std::shared_ptr< EstimatableParameter< Eigen::VectorXd > > > getEstimatedVectorParameters( )
-    {
-        return estimatedVectorParameters_;
-    }
-
-    //! Function to get list of initial dynamical states that are to be estimated.
-    //!
-    /*!
-     *  Function to get list of initial dynamical states that are to be estimated.
-     *  \return List of initial dynamical states that are to be estimated.
-     */
-    std::vector< std::shared_ptr< EstimatableParameter< Eigen::Matrix< InitialStateParameterType, Eigen::Dynamic, 1 > > > >
-    getEstimatedInitialStateParameters( )
-    {
-        return estimateInitialStateParameters_;
-    }
-
-    //! Function to get list of single-arc initial dynamical states that are to be estimated.
-    //!
-    /*!
-     *  Function to get list of single-arc initial dynamical states that are to be estimated.
-     *  \return List of initial dynamical states that are to be estimated.
-     */
-    std::vector< std::shared_ptr< EstimatableParameter< Eigen::Matrix< InitialStateParameterType, Eigen::Dynamic, 1 > > > >
-    getEstimatedSingleArcInitialStateParameters( )
-    {
-        return estimateSingleArcInitialStateParameters_;
-    }
-
-    //! Function to get list of multi-arc initial dynamical states that are to be estimated.
-    //!
-    /*!
-     *  Function to get list of multi-arc initial dynamical states that are to be estimated.
-     *  \return List of initial dynamical states that are to be estimated.
-     */
-    std::vector< std::shared_ptr< EstimatableParameter< Eigen::Matrix< InitialStateParameterType, Eigen::Dynamic, 1 > > > >
-    getEstimatedMultiArcInitialStateParameters( )
-    {
-        return estimateMultiArcInitialStateParameters_;
-    }
-
-    //! Function to retrieve list of start indices and sizes (map keys) of estimated parameters.
-    /*!
-     *  Function to retrieve list of start indices and sizes (map keys) of estimated parameters.
-     *  \return List of start indices and sizes (map keys) of estimated parameters.
-     */
-    std::vector< std::pair< int, int > > getParametersIndices( )
-    {
-        return parameterIndices_;
-    }
-
-    //! Function to retrieve total multiplier and right-hand side for parameter estimation linear constraint
-    /*!
-     * Function to retrieve total multiplier and right-hand side for parameter estimation linear constraint
-     * \param constraintStateMultiplier Multiplier for parameter linear constraint
-     * \param constraintRightHandSide Right-hand side for parameter linear constraint
-     */
-    void getConstraints( Eigen::MatrixXd& constraintStateMultiplier, Eigen::VectorXd& constraintRightHandSide )
-    {
-        // Resize constraint elements
-        constraintStateMultiplier.setZero( totalConstraintSize_, estimatedParameterSetSize_ );
-        constraintRightHandSide.setZero( totalConstraintSize_, 1 );
-
-        // Iterate over all state parameters
-        int currentConstraintRow = 0;
-        int currentConstraintSize = 0;
-        for( auto parameterIterator = initialStateParameters_.begin( ); parameterIterator != initialStateParameters_.end( );
-             parameterIterator++ )
-        {
-            // Add constraint if of non-zero size
-            currentConstraintSize = parameterIterator->second->getConstraintSize( );
-            if( currentConstraintSize > 0 )
-            {
-                constraintStateMultiplier.block(
-                            currentConstraintRow, parameterIterator->first, currentConstraintSize,
-                            parameterIterator->second->getParameterSize( )  ) =
-                        parameterIterator->second->getConstraintStateMultipler( );
-                constraintRightHandSide.segment( currentConstraintRow, currentConstraintSize ) =
-                        parameterIterator->second->getConstraintRightHandSide( );
-
-                currentConstraintRow += currentConstraintSize;
-            }
-
-        }
-
-        // Iterate over all double parameters
-        for( auto parameterIterator = doubleParameters_.begin( ); parameterIterator != doubleParameters_.end( );
-             parameterIterator++ )
-        {
-            // Add constraint if of non-zero size
-            currentConstraintSize = parameterIterator->second->getConstraintSize( );
-            if( currentConstraintSize > 0 )
-            {
-                constraintStateMultiplier.block(
-                            currentConstraintRow, parameterIterator->first, currentConstraintSize,
-                            parameterIterator->second->getParameterSize( )  ) =
-                        parameterIterator->second->getConstraintStateMultipler( );
-                constraintRightHandSide.segment( currentConstraintRow, currentConstraintSize ) =
-                        parameterIterator->second->getConstraintRightHandSide( );
-
-                currentConstraintRow += currentConstraintSize;
-            }
-        }
-
-        // Iterate over all vector parameters
-        for( auto parameterIterator = vectorParameters_.begin( ); parameterIterator != vectorParameters_.end( );
-             parameterIterator++ )
-        {
-            // Add constraint if of non-zero size
-            currentConstraintSize = parameterIterator->second->getConstraintSize( );
-            if( currentConstraintSize > 0 )
-            {
-                constraintStateMultiplier.block(
-                            currentConstraintRow, parameterIterator->first, currentConstraintSize,
-                            parameterIterator->second->getParameterSize( )  ) =
-                        parameterIterator->second->getConstraintStateMultipler( );
-                constraintRightHandSide.segment( currentConstraintRow, currentConstraintSize ) =
-                        parameterIterator->second->getConstraintRightHandSide( );
-
-                currentConstraintRow += currentConstraintSize;
-            }
-        }
-    }
-
-    //! Total size of linear constraint that is to be applied during estimation
-    /*!
-     * Total size of linear constraint that is to be applied during estimation
-     * \return Size of linear constraint that is to be applied during estimation
-     */
-    int getConstraintSize( )
-    {
-        return totalConstraintSize_;
-    }
-
-protected:
-
-    //! Total size of all initial dynamical states that are to be estimated.
-    int initialDynamicalStateParameterSize_;
-
-    //! Total size of all initial single-arc dynamical states that are to be estimated.
-    int initialDynamicalSingleArcStateParameterSize_;
-
-    //! Total size of all initial multi-arc dynamical states that are to be estimated.
-    int initialDynamicalMultiArcStateParameterSize_;
-
-    //! Total number of parameter values (including currently non yet implemented consider parameters).
-    int totalParameterSetSize_;
-
-    //! Total number of estimated parameter values (excluding currently non yet implemented consider parameters).
-    int estimatedParameterSetSize_;
-
-    //! List of start indices and sizes (map keys) of estimated parameters.
-    /*!
-     * List of start indices and sizes (map keys) of estimated parameters, in order of vector
-     * estimateInitialStateParameters_, followed by estimatedDoubleParameters_, followed by estimatedVectorParameters_.
-     */
-    std::vector< std::pair< int, int > > parameterIndices_;
-
-    //! List of double parameters that are to be estimated.
-    std::vector< std::shared_ptr< EstimatableParameter< double > > > estimatedDoubleParameters_;
-
-    //! List of vector parameters that are to be estimated.
-    std::vector< std::shared_ptr< EstimatableParameter< Eigen::VectorXd > > > estimatedVectorParameters_;
-
-    //! List of initial dynamical states that are to be estimated.
-    std::vector< std::shared_ptr< EstimatableParameter< Eigen::Matrix< InitialStateParameterType, Eigen::Dynamic, 1 > > > >
-    estimateInitialStateParameters_;
-
-    //! List of initial single-arc dynamical states that are to be estimated.
-    std::vector< std::shared_ptr< EstimatableParameter< Eigen::Matrix< InitialStateParameterType, Eigen::Dynamic, 1 > > > >
-    estimateSingleArcInitialStateParameters_;
-
-    //! List of initial multi-arc dynamical states that are to be estimated.
-    std::vector< std::shared_ptr< EstimatableParameter< Eigen::Matrix< InitialStateParameterType, Eigen::Dynamic, 1 > > > >
-    estimateMultiArcInitialStateParameters_;
-
-    //! Map of double parameters that are to be estimated, with start index in total parameter vector as key.
-    std::map< int, std::shared_ptr< EstimatableParameter< double > > > doubleParameters_;
-
-    //! Map of vector parameters that are to be estimated, with start index in total parameter vector as key.
-    std::map< int, std::shared_ptr< EstimatableParameter< Eigen::VectorXd > > > vectorParameters_;
-
-    //! Map of initial dynamical states that are to be estimated, with start index in total parameter vector as key.
-    std::map< int, std::shared_ptr<
-    EstimatableParameter< Eigen::Matrix< InitialStateParameterType, Eigen::Dynamic, 1 > > > > initialStateParameters_;
-
-    //! Size of linear constraint that is to be applied during estimation
-    int totalConstraintSize_;
-
-    //! Map containing all single-arc initial state parameter objects, with map key start index of parameter in total vector.
-    std::map< int, std::shared_ptr<
-    EstimatableParameter< Eigen::Matrix< InitialStateParameterType, Eigen::Dynamic, 1 > > > > initialSingleArcStateParameters_;
-
-    //! Map containing all multi-arc initial state parameter objects, with map key start index of parameter in total vector.
-    std::map< int, std::shared_ptr<
-    EstimatableParameter< Eigen::Matrix< InitialStateParameterType, Eigen::Dynamic, 1 > > > > initialMultiArcStateParameters_;
-
-};
-
-//! Function to create a subset of all estimated parameters, with either only single-arc or multi-arc initial state parameter
-/*!
- *  Function to create a subset of all estimated parameters, with either only single-arc or multi-arc initial state parameter.
- *  All non-dynamical state parameters are copied from the input to the output
- *  \param parametersToEstimate Total set of parameters
- *  \param getSingleArcParameters Boolean denoting whether single- or multi-arc initial state parameters are to be kept
- *  \return Subset of all estimated parameters, with either only single-arc or multi-arc initial state parameter
- */
-template< typename StateScalarType >
-std::shared_ptr< estimatable_parameters::EstimatableParameterSet< StateScalarType > > createEstimatableParameterSetArcSubSet(
-        std::shared_ptr< estimatable_parameters::EstimatableParameterSet< StateScalarType > > parametersToEstimate,
-        const bool getSingleArcParameters)
-{
-    if( getSingleArcParameters )
-    {
-        return std::make_shared< estimatable_parameters::EstimatableParameterSet< StateScalarType > >(
-                    parametersToEstimate->getEstimatedDoubleParameters( ),
-                    parametersToEstimate->getEstimatedVectorParameters( ),
-                    parametersToEstimate->getEstimatedSingleArcInitialStateParameters( ) );
-    }
-    else
-    {
-        return std::make_shared< estimatable_parameters::EstimatableParameterSet< StateScalarType > >(
-                    parametersToEstimate->getEstimatedDoubleParameters( ),
-                    parametersToEstimate->getEstimatedVectorParameters( ),
-                    parametersToEstimate->getEstimatedMultiArcInitialStateParameters( )  );
-    }
-}
-
-template< typename InitialStateParameterType >
-void printEstimatableParameterEntries(
-        const std::shared_ptr< EstimatableParameterSet< InitialStateParameterType > > estimatableParameters )
-{
-    std::map< int, std::shared_ptr<
-            EstimatableParameter< Eigen::Matrix< InitialStateParameterType, Eigen::Dynamic, 1 > > > > initialStateParameters =
-            estimatableParameters->getInitialStateParameters( );
-    std::map< int, std::shared_ptr<
-            EstimatableParameter< double > > > doubleParameters = estimatableParameters->getDoubleParameters( );
-    std::map< int, std::shared_ptr<
-            EstimatableParameter< Eigen::VectorXd > > > vectorParameters = estimatableParameters->getVectorParameters( );
-
-    std::cout << "Parameter start index, Parameter definition" << std::endl;
-    for( typename  std::map< int, std::shared_ptr<  EstimatableParameter< Eigen::Matrix<
-         InitialStateParameterType, Eigen::Dynamic, 1 > > > >::const_iterator parameterIterator = initialStateParameters.begin( );
-         parameterIterator != initialStateParameters.end( ); parameterIterator++ )
-    {
-        std::cout << parameterIterator->first << ", " << parameterIterator->second->getParameterDescription( ) << std::endl;
-    }
-
-    for( typename  std::map< int, std::shared_ptr<  EstimatableParameter< double > > >::const_iterator
-         parameterIterator = doubleParameters.begin( );
-         parameterIterator != doubleParameters.end( ); parameterIterator++ )
-    {
-        std::cout << parameterIterator->first << ", " << parameterIterator->second->getParameterDescription( ) << std::endl;
-    }
-
-    for( typename  std::map< int, std::shared_ptr<  EstimatableParameter< Eigen::VectorXd > > >::const_iterator
-         parameterIterator = vectorParameters.begin( );
-         parameterIterator != vectorParameters.end( ); parameterIterator++ )
-    {
-        std::cout << parameterIterator->first << ", " << parameterIterator->second->getParameterDescription( ) << std::endl;
-    }
-    std::cout << std::endl;
-}
-
-//! Function to get the list of names of bodies for which initial translational dynamical state is estimated.
-/*!
- *  Function to get the list of names of bodies for which initial translational dynamical state is estimated.
- *  \param estimatableParameters Object containing all parameters that are to be estimated.
- *  \return List of names of bodies for which initial state is estimated.
- */
-template< typename InitialStateParameterType >
-std::vector< std::string > getListOfBodiesWithTranslationalStateToEstimate(
-        const std::shared_ptr< EstimatableParameterSet< InitialStateParameterType > > estimatableParameters )
-{
-    std::vector< std::string > bodiesToEstimate;
-
-    // Retrieve initial dynamical parameters.
-    std::vector< std::shared_ptr< EstimatableParameter<
-            Eigen::Matrix< InitialStateParameterType, Eigen::Dynamic, 1 > > > > initialDynamicalParameters =
-            estimatableParameters->getEstimatedInitialStateParameters( );
-
-    // Iterate over list of bodies of which the partials of the accelerations acting on them are required.
-    for( unsigned int i = 0; i < initialDynamicalParameters.size( ); i++ )
-    {
-        if( initialDynamicalParameters.at( i )->getParameterName( ).first == initial_body_state )
-        {
-            bodiesToEstimate.push_back(  initialDynamicalParameters.at( i )->getParameterName( ).second.first );
-        }
-    }
-
-    return bodiesToEstimate;
-}
-
-//! Function to get the list of names of bodies for which initial rotational dynamical state is estimated.
-/*!
- *  Function to get the list of names of bodies for which initial rotational dynamical state is estimated.
- *  \param estimatableParameters Object containing all parameters that are to be estimated.
- *  \return List of names of bodies for which initial rotational state is estimated.
- */
-template< typename InitialStateParameterType >
-std::vector< std::string > getListOfBodiesWithRotationalStateToEstimate(
-        const std::shared_ptr< EstimatableParameterSet< InitialStateParameterType > > estimatableParameters )
-{
-    std::vector< std::string > bodiesToEstimate;
-
-    // Retrieve initial dynamical parameters.
-    std::vector< std::shared_ptr< EstimatableParameter<
-            Eigen::Matrix< InitialStateParameterType, Eigen::Dynamic, 1 > > > > initialDynamicalParameters =
-            estimatableParameters->getEstimatedInitialStateParameters( );
-
-    for( unsigned int i = 0; i < initialDynamicalParameters.size( ); i++ )
-    {
-        if( initialDynamicalParameters.at( i )->getParameterName( ).first == initial_rotational_body_state )
-        {
-            bodiesToEstimate.push_back(  initialDynamicalParameters.at( i )->getParameterName( ).second.first );
-        }
-    }
-
-    return bodiesToEstimate;
-}
-
-//! Function to retrieve the list of bodies for which the translational state is estimated in a multi-arc fashion
-/*!
- * Function to retrieve the list of bodies for which the translational state is estimated in a multi-arc fashion
- * \param estimatableParameters Full set of estimated parameters
- * \return List of parameters (with body names as keys) used for the multi-arc estimation of initial translational state
- */
-template< typename InitialStateParameterType >
-std::map< std::string, std::shared_ptr< EstimatableParameter<
-Eigen::Matrix< InitialStateParameterType, Eigen::Dynamic, 1 >  > > >
-getListOfBodiesWithTranslationalMultiArcStateToEstimate(
-        const std::shared_ptr< EstimatableParameterSet< InitialStateParameterType > > estimatableParameters )
-{
-    std::map< std::string, std::shared_ptr< EstimatableParameter<
-            Eigen::Matrix< InitialStateParameterType, Eigen::Dynamic, 1 >  > > > bodiesToEstimate;
-
-    // Retrieve initial dynamical parameters.
-    std::vector< std::shared_ptr< EstimatableParameter<
-            Eigen::Matrix< InitialStateParameterType, Eigen::Dynamic, 1 > > > > initialDynamicalParameters =
-            estimatableParameters->getEstimatedInitialStateParameters( );
-
-    // Iterate over list of bodies of which the partials of the accelerations acting on them are required.
-    for( unsigned int i = 0; i < initialDynamicalParameters.size( ); i++ )
-    {
-        if( initialDynamicalParameters.at( i )->getParameterName( ).first == arc_wise_initial_body_state )
-        {
-            bodiesToEstimate[ initialDynamicalParameters.at( i )->getParameterName( ).second.first ] =
-                    initialDynamicalParameters.at( i );
-        }
-    }
-
-    return bodiesToEstimate;
-}
-
-//! Function to retrieve the list of bodies for which an initial dynamical state is to be estimated
-/*!
- * Function to retrieve the list of bodies for which an initial dynamical state is to be estimated
- * \param estimatableParameters Full set of estimated parameters
- * \return List of bodies for which an initial dynamical state is estimated.
- */
-template< typename InitialStateParameterType >
-std::map< propagators::IntegratedStateType, std::vector< std::string > > getListOfBodiesToEstimate(
-        const std::shared_ptr< EstimatableParameterSet< InitialStateParameterType > > estimatableParameters )
-{
-    std::map< propagators::IntegratedStateType, std::vector< std::string > > bodiesToEstimate;
-
-    std::vector< std::shared_ptr< EstimatableParameter<
-            Eigen::Matrix< InitialStateParameterType, Eigen::Dynamic, 1 > > > > initialDynamicalParameters =
-            estimatableParameters->getEstimatedInitialStateParameters( );
-
-    // Iterate over list of bodies of which the partials of the accelerations acting on them are required.
-    for( unsigned int i = 0; i < initialDynamicalParameters.size( ); i++ )
-    {
-        if( ( initialDynamicalParameters.at( i )->getParameterName( ).first == initial_body_state )  ||
-                ( initialDynamicalParameters.at( i )->getParameterName( ).first == arc_wise_initial_body_state ) )
-        {
-            bodiesToEstimate[ propagators::translational_state ].push_back(  initialDynamicalParameters.at( i )->getParameterName( ).second.first );
-        }
-        else if( ( initialDynamicalParameters.at( i )->getParameterName( ).first == initial_rotational_body_state ) )
-         {
-             bodiesToEstimate[ propagators::rotational_state ].push_back(  initialDynamicalParameters.at( i )->getParameterName( ).second.first );
-         }
-    }
-
-    return bodiesToEstimate;
-}
-
-//! Function to retrieve the list of translational state parameters from full parameter list
-/*!
- * Function to retrieve the list of translational state parameters from full parameter list
- * \param estimatableParameters Full set of estimated parameters
- * \return List of translational state parameters
- */
-template< typename InitialStateParameterType >
-std::vector< std::shared_ptr< estimatable_parameters::EstimatableParameter<
-        Eigen::Matrix< InitialStateParameterType, Eigen::Dynamic, 1 > > > > getListOfTranslationalStateParametersToEstimate(
-        const std::shared_ptr< EstimatableParameterSet< InitialStateParameterType > > estimatableParameters )
-{
-    std::vector< std::shared_ptr< estimatable_parameters::EstimatableParameter<
-            Eigen::Matrix< InitialStateParameterType, Eigen::Dynamic, 1 > > > > initialDynamicalParameters =
-            estimatableParameters->getEstimatedInitialStateParameters( );
-    std::vector< std::shared_ptr< estimatable_parameters::EstimatableParameter<
-            Eigen::Matrix< InitialStateParameterType, Eigen::Dynamic, 1 > > > > translationalStateParameters;
-
-    // Iterate over list of bodies of which the partials of the accelerations acting on them are required.
-    for( unsigned int i = 0; i < initialDynamicalParameters.size( ); i++ )
-    {
-        if( ( initialDynamicalParameters.at( i )->getParameterName( ).first == initial_body_state )  ||
-                ( initialDynamicalParameters.at( i )->getParameterName( ).first == arc_wise_initial_body_state ) )
-        {
-            translationalStateParameters.push_back(  initialDynamicalParameters.at( i ) );
-        }
-    }
-
-    return translationalStateParameters;
-}
-
-//! Function to retrieve the list of rotational state parameters from full parameter list
-/*!
- * Function to retrieve the list of rotational state parameters from full parameter list
- * \param estimatableParameters Full set of estimated parameters
- * \return List of rotational state parameters
- */
-template< typename InitialStateParameterType >
-std::vector< std::shared_ptr< estimatable_parameters::EstimatableParameter<
-        Eigen::Matrix< InitialStateParameterType, Eigen::Dynamic, 1 > > > > getListOfRotationalStateParametersToEstimate(
-        const std::shared_ptr< EstimatableParameterSet< InitialStateParameterType > > estimatableParameters )
-{
-    std::vector< std::shared_ptr< estimatable_parameters::EstimatableParameter<
-            Eigen::Matrix< InitialStateParameterType, Eigen::Dynamic, 1 > > > > initialDynamicalParameters =
-            estimatableParameters->getEstimatedInitialStateParameters( );
-    std::vector< std::shared_ptr< estimatable_parameters::EstimatableParameter<
-            Eigen::Matrix< InitialStateParameterType, Eigen::Dynamic, 1 > > > > rotationalStateParameters;
-
-    // Iterate over list of bodies of which the partials of the accelerations acting on them are required.
-    for( unsigned int i = 0; i < initialDynamicalParameters.size( ); i++ )
-    {
-        if( ( initialDynamicalParameters.at( i )->getParameterName( ).first == initial_rotational_body_state )   )
-        {
-            rotationalStateParameters.push_back(  initialDynamicalParameters.at( i ) );
-        }
-    }
-
-    return rotationalStateParameters;
-}
-
-//! Function to get the complete list of initial dynamical states that are to be estimated, sorted by dynamics type.
-/*!
- *  Function to get the complete list of initial dynamical states that are to be estimated, sorted by dynamics type.
- *  \param estimatableParameters Object containing all parameters that are to be estimated.
- *  \return Map containing dynamics type (key) and vector of pairs: list of bodies (first in pair) with reference point
- *  identifier (second in pair; empty if not relevant) for which given dynamics type is estimated.
- */
-template< typename InitialStateParameterType >
-std::map< propagators::IntegratedStateType, std::vector< std::pair< std::string, std::string > > >
-getListOfInitialDynamicalStateParametersEstimate(
-        const std::shared_ptr< EstimatableParameterSet< InitialStateParameterType > > estimatableParameters )
-{
-    // Retrieve initial dynamical parameters.
-    std::vector< std::shared_ptr< EstimatableParameter<
-            Eigen::Matrix< InitialStateParameterType, Eigen::Dynamic, 1 > > > > initialDynamicalParameters =
-            estimatableParameters->getEstimatedInitialStateParameters( );
-
-    std::map< propagators::IntegratedStateType, std::vector< std::pair< std::string, std::string > > > initialDynamicalStateParametersEstimate;
-    // Iterate over list of bodies of which the partials of the accelerations acting on them are required.
-    for( unsigned int i = 0; i < initialDynamicalParameters.size( ); i++ )
-    {
-        if( ( initialDynamicalParameters.at( i )->getParameterName( ).first == initial_body_state ) ||
-                ( initialDynamicalParameters.at( i )->getParameterName( ).first == arc_wise_initial_body_state ) )
-        {
-            initialDynamicalStateParametersEstimate[ propagators::translational_state ].push_back(
-                        initialDynamicalParameters.at( i )->getParameterName( ).second );
-        }
-        else if( ( initialDynamicalParameters.at( i )->getParameterName( ).first == initial_rotational_body_state ) )
-        {
-            initialDynamicalStateParametersEstimate[ propagators::rotational_state ].push_back(
-                        initialDynamicalParameters.at( i )->getParameterName( ).second );
-        }
-    }
-
-    return initialDynamicalStateParametersEstimate;
-}
-
-//! Function to get initial state vector of estimated dynamical states.
-/*!
- *  Function to get initial state vector of estimated dynamical states (i.e. presently estimated state at propagation
- *  start time.
- *  \param estimatableParameters Object containing all parameters that are to be estimated.
- *  \return State vector of estimated dynamics at propagation start time.
- */
-template< typename InitialStateParameterType = double >
-Eigen::Matrix< InitialStateParameterType, Eigen::Dynamic, 1 > getInitialStateVectorOfBodiesToEstimate(
-        const std::shared_ptr< EstimatableParameterSet< InitialStateParameterType > > estimatableParameters )
-{
-    // Retrieve initial dynamical parameters.
-    std::vector< std::shared_ptr< EstimatableParameter<
-            Eigen::Matrix< InitialStateParameterType, Eigen::Dynamic, 1 > > > > initialDynamicalParameters =
-            estimatableParameters->getEstimatedInitialStateParameters( );
-
-    // Initialize state vector.
-    Eigen::Matrix< InitialStateParameterType, Eigen::Dynamic, 1 > initialStateVector =
-            Eigen::Matrix< InitialStateParameterType, Eigen::Dynamic, 1 >::Zero(
-                estimatableParameters->getInitialDynamicalStateParameterSize( ), 1 );
-
-    int vectorSize = 0;
-    // Iterate over list of bodies of which the partials of the accelerations acting on them are required.
-    for( unsigned int i = 0; i < initialDynamicalParameters.size( ); i++ )
-    {
-        if( isParameterDynamicalPropertyInitialState( initialDynamicalParameters.at( i )->getParameterName( ).first ) )
-        {
-            int currentParameterSize = initialDynamicalParameters.at( i )->getParameterSize( );
-            initialStateVector.block( vectorSize, 0, currentParameterSize, 1 ) = initialDynamicalParameters.at( i )->getParameterValue( );
-
-            vectorSize += currentParameterSize;
-        }
-    }
-
-    return initialStateVector.block( 0, 0, vectorSize, 1 );
-}
-
-} // namespace estimatable_parameters
-
-} // namespace tudat
-
-#endif // TUDAT_ESTIMATABLEPARAMETERS_H
+/*    Copyright (c) 2010-2018, Delft University of Technology
+ *    All rigths reserved
+ *
+ *    This file is part of the Tudat. Redistribution and use in source and
+ *    binary forms, with or without modification, are permitted exclusively
+ *    under the terms of the Modified BSD license. You should have received
+ *    a copy of the license with this file. If not, please or visit:
+ *    http://tudat.tudelft.nl/LICENSE.
+ */
+
+#ifndef TUDAT_ESTIMATABLEPARAMETERS_H
+#define TUDAT_ESTIMATABLEPARAMETERS_H
+
+#include <iostream>
+#include <vector>
+#include <string>
+#include <vector>
+#include <map>
+
+#include <boost/make_shared.hpp>
+#include <boost/shared_ptr.hpp>
+#include <memory>
+#include <Eigen/Geometry>
+
+#include "Tudat/Astrodynamics/Propagators/singleStateTypeDerivative.h"
+
+namespace tudat
+{
+
+namespace estimatable_parameters
+{
+
+//! List of parameters that can be estimated by the orbit determination code.
+enum EstimatebleParametersEnum
+{
+    arc_wise_initial_body_state,
+    initial_body_state,
+    initial_rotational_body_state,
+    gravitational_parameter,
+    constant_drag_coefficient,
+    radiation_pressure_coefficient,
+    arc_wise_radiation_pressure_coefficient,
+    spherical_harmonics_cosine_coefficient_block,
+    spherical_harmonics_sine_coefficient_block,
+    constant_rotation_rate,
+    rotation_pole_position,
+    constant_additive_observation_bias,
+    arcwise_constant_additive_observation_bias,
+    constant_relative_observation_bias,
+    arcwise_constant_relative_observation_bias,
+    ppn_parameter_gamma,
+    ppn_parameter_beta,
+    ground_station_position,
+    equivalence_principle_lpi_violation_parameter,
+    empirical_acceleration_coefficients,
+    arc_wise_empirical_acceleration_coefficients,
+    full_degree_tidal_love_number,
+    single_degree_variable_tidal_love_number,
+    direct_dissipation_tidal_time_lag,
+    mean_moment_of_inertia,
+    arc_wise_constant_drag_coefficient,
+    periodic_spin_variation,
+    polar_motion_amplitude,
+    core_factor,
+    free_core_nutation_rate
+    desaturation_delta_v_values
+};
+
+std::string getParameterTypeString( const EstimatebleParametersEnum parameterType );
+
+//! Function to determine whether the given parameter represents an initial dynamical state, or a static parameter.
+/*!
+ * Function to determine whether the given parameter represents an initial dynamical state, or a static parameter.
+ * \param parameterType Parameter identifier.
+ * \return True if parameter is an initial dynamical state.
+ */
+bool isParameterDynamicalPropertyInitialState( const EstimatebleParametersEnum parameterType );
+
+//! Function to determine whether the given (non-dynamical) parameter is a double or vector parameter.
+/*!
+ * Function to determine whether the given (non-dynamical) parameter is a double or vector parameter.
+ * \param parameterType Parameter identifier.
+ * \return True if parameter is a double parameter.
+ */
+bool isDoubleParameter( const EstimatebleParametersEnum parameterType );
+
+//! Function to determine whether the given (non-dynamical) parameter influences a body's orientation.
+/*!
+ * Function to determine whether the given (non-dynamical) parameter influences a body's orientation.
+ * \param parameterType Parameter identifier.
+ * \return True if parameter is a property of rotation model
+ */
+bool isParameterRotationMatrixProperty( const EstimatebleParametersEnum parameterType );
+
+//! Function to determine whether the given parameter influences an observation link directly
+/*!
+ * Function to determine whether the given parameter influences an observation link directly, such as observation biases or
+ * clock parameters
+ * \param parameterType Parameter identifier.
+ * \return True if parameter is a property of an observation link
+ */
+bool isParameterObservationLinkProperty( const EstimatebleParametersEnum parameterType );
+
+//! Function to determine whether the given parameter influences a body's tidal gravity field variations.
+/*!
+ * Function to determine whether the given parameter influences a body's tidal gravity field variations.
+ * \param parameterType Parameter identifier.
+ * \return True if parameter influences a body's tidal gravity field variations.
+ */
+bool isParameterTidalProperty( const EstimatebleParametersEnum parameterType );
+
+//! Typedef for full parameter identifier.
+typedef std::pair< EstimatebleParametersEnum, std::pair< std::string, std::string > > EstimatebleParameterIdentifier;
+
+
+
+//! Base class for a parameter that is to be estimated.
+/*!
+ *  Base class for a parameter that is to be estimated. A separate derived class is to be made for each type of parameter
+ *  (i.e. gravitational parameter, initial translational state, etc. ).
+ */
+template< typename ParameterType >
+class EstimatableParameter
+{
+
+public:
+    //! Constructor.
+    /*!
+     *  Constructor taking parameter name and associated body. All parameters are identified by a these two variables.
+     *  Any additional information that may be required for uniquely defining a parameter is to be defined in the derived class.
+     *  \param parameterName Enum value defining the type of the parameter.
+     *  \param associatedBody Name of body associated with patameters
+     *  \param pointOnBodyId Reference point on body associated with parameter (empty by default).
+     */
+    EstimatableParameter( const EstimatebleParametersEnum parameterName,
+                          const std::string& associatedBody,
+                          const std::string& pointOnBodyId = ""  ):
+        parameterName_( std::make_pair( parameterName, std::make_pair( associatedBody, pointOnBodyId ) ) ){ }
+
+    //! Virtual destructor.
+    virtual ~EstimatableParameter( ) { }
+
+    //! Pure virtual function to retrieve the value of the parameter
+    /*!
+     *  Pure virtual function to retrieve the value of the parameter
+     *  \return Current value of parameter.
+     */
+    virtual ParameterType getParameterValue( ) = 0;
+
+    //! Pure virtual function to (re)set the value of the parameter.
+    /*!
+     *  Pure virtual function to (re)set the value of the parameter.
+     *  \param parameterValue to which the parameter is to be set.
+     */
+    virtual void setParameterValue( const ParameterType parameterValue ) = 0;
+
+    //! Function to retrieve the type and associated body of the parameter.
+    /*!
+     *  Function to retrieve the type and associated body of the parameter.
+     *  \return Identifier of parameter as a pair of parameter type and body of which parameter is a property.
+     */
+    EstimatebleParameterIdentifier getParameterName( ) { return parameterName_; }
+
+    virtual std::string getParameterDescription( )
+    {
+        std::string parameterDescription = getParameterTypeString( parameterName_.first ) + "of (" + parameterName_.second.first;
+        if( parameterName_.second.second == "" )
+        {
+            parameterDescription += ").";
+        }
+        else
+        {
+            parameterDescription += ", " + parameterName_.second.second + ").";
+        }
+        return parameterDescription;
+    }
+
+    //! Function to retrieve the size of the parameter
+    /*!
+     *  Pure virtual function to retrieve the size of the parameter (i.e. 1 for double parameters)
+     *  \return Size of parameter value.
+     */
+    virtual int getParameterSize( ) = 0;
+
+    //! Function to return additional identifier for parameter
+    /*!
+     *  Function to return additional identifier for parameter, beyond information stored in parameterName_, default
+     *  none.
+     *  \return Additional identifier for parameter (default empty string).
+     */
+    virtual std::string getSecondaryIdentifier( )
+    {
+        return "";
+    }
+
+    //! Function to retrieve size of constraint to be applied on parameter
+    /*!
+     * Function to retrieve size of constraint to be applied on parameter, zero by default. Can be overridden in derived class
+     * \return Size of constraint to be applied on parameter
+     */
+    virtual int getConstraintSize( )
+    {
+        return 0;
+    }
+
+    //! Function to retrieve multiplier for parameter linear constraint
+    /*!
+     * Function to retrieve multiplier for parameter linear constraint, empty by default. Can be overridden in derived class
+     * \return Multiplier for parameter linear constraint
+     */
+    virtual Eigen::MatrixXd getConstraintStateMultipler( )
+    {
+        return Eigen::MatrixXd::Zero( 0, 0 );
+    }
+
+    //! Function to retrieve right-hand side for parameter linear constraint
+    /*!
+     * Function to retrieve right-hand side for parameter linear constraint, empty by default. Can be overridden in derived class
+     * \return Right-hand side for parameter linear constraint
+     */
+    virtual Eigen::VectorXd getConstraintRightHandSide( )
+    {
+        return Eigen::VectorXd::Zero( 0 );
+    }
+
+
+protected:
+
+    //! Identifier of parameter.
+    EstimatebleParameterIdentifier parameterName_;
+};
+
+//! Function to determine if an initial state parameter is a single- or multi-arc parameter
+/*!
+ *  Function to determine if an initial state parameter is a single- or multi-arc parameter. Function throws an error, if
+ *  input is not an initial state parameter
+ *  \param parameterToCheck Parameter object for which the check is to be performed.
+ *  \return True of parameter is single-arc, false if multi-arc
+ */
+template< typename ParameterType >
+bool isDynamicalParameterSingleArc(
+        const std::shared_ptr< EstimatableParameter< Eigen::Matrix< ParameterType, Eigen::Dynamic, 1 > > > parameterToCheck )
+{
+    bool flag = -1;
+    switch( parameterToCheck->getParameterName( ).first )
+    {
+    case arc_wise_initial_body_state:
+    {
+        flag = false;
+        break;
+    }
+    case initial_body_state:
+    {
+        flag = true;
+        break;
+    }
+    case initial_rotational_body_state:
+    {
+        flag = true;
+        break;
+    }
+    default:
+        throw std::runtime_error( "Error when checking single/multi-arc dynamical parameter, parameter not identified" );
+    }
+    return flag;
+
+}
+
+//extern template class EstimatableParameter< double >;
+//extern template class EstimatableParameter< Eigen::VectorXd >;
+
+//#if( BUILD_EXTENDED_PRECISION_PROPAGATION_TOOLS )
+//extern template class EstimatableParameter< Eigen::Matrix< long double, Eigen::Dynamic, 1 > >;
+//#endif
+
+//! Container class for all parameters that are to be estimated.
+/*!
+ *  Container class for all parameters that are to be estimated. Class is templated with the scalar type used for the
+ *  estimation of any initial dynamical states that may be included
+ */
+template< typename InitialStateParameterType = double >
+class EstimatableParameterSet
+{
+public:
+
+    //! Constructor of parameter set.
+    /*!
+     *  Constructor of parameter set.
+     *  \param estimatedDoubleParameters List of double parameters that are estimated.
+     *  \param estimatedVectorParameters List of vector parameters that are estimated.
+     *  \param estimateInitialStateParameters List of initial dynamical states that are to be estimated.
+     */
+    EstimatableParameterSet(
+            const std::vector< std::shared_ptr< EstimatableParameter< double > > >& estimatedDoubleParameters,
+            const std::vector< std::shared_ptr< EstimatableParameter< Eigen::VectorXd > > >& estimatedVectorParameters,
+            const std::vector< std::shared_ptr< EstimatableParameter< Eigen::Matrix
+            < InitialStateParameterType, Eigen::Dynamic, 1 > > > >& estimateInitialStateParameters =
+            ( std::vector< std::shared_ptr< EstimatableParameter< Eigen::Matrix
+              < InitialStateParameterType, Eigen::Dynamic, 1 > > > >( ) ) ):
+        estimatedDoubleParameters_( estimatedDoubleParameters ), estimatedVectorParameters_( estimatedVectorParameters ),
+        totalConstraintSize_( 0 )
+    {
+        // Initialize total number of parameters to 0.
+        estimatedParameterSetSize_ = 0;
+        initialDynamicalStateParameterSize_ = 0;
+        initialDynamicalSingleArcStateParameterSize_ = 0;
+        initialDynamicalMultiArcStateParameterSize_ = 0;
+
+        // Iterate over all double parameters and add to parameter size.
+        for( unsigned int i = 0; i < estimateInitialStateParameters.size( ); i++ )
+        {
+            if( isDynamicalParameterSingleArc( estimateInitialStateParameters[ i ] ) )
+            {
+                estimateSingleArcInitialStateParameters_.push_back( estimateInitialStateParameters[ i ] );
+            }
+            else
+            {
+                estimateMultiArcInitialStateParameters_.push_back( estimateInitialStateParameters[ i ] );
+            }
+        }
+
+        estimateInitialStateParameters_ = estimateSingleArcInitialStateParameters_;
+        estimateInitialStateParameters_.insert(
+                    estimateInitialStateParameters_.end( ), estimateMultiArcInitialStateParameters_.begin( ),
+                    estimateMultiArcInitialStateParameters_.end( ) );
+
+        for( unsigned int i = 0; i < estimateSingleArcInitialStateParameters_.size( ); i++ )
+        {
+            initialStateParameters_[ estimatedParameterSetSize_ ] = estimateSingleArcInitialStateParameters_[ i ];
+            parameterIndices_.push_back( std::make_pair( estimatedParameterSetSize_,
+                                                         estimateInitialStateParameters_[ i ]->getParameterSize( ) ) );
+            totalConstraintSize_ += estimateInitialStateParameters_[ i ]->getConstraintSize( );
+
+            initialDynamicalSingleArcStateParameterSize_ += estimateSingleArcInitialStateParameters_[ i ]->getParameterSize( );
+            initialSingleArcStateParameters_[ estimatedParameterSetSize_ ] = estimateSingleArcInitialStateParameters_[ i ];
+
+            initialDynamicalStateParameterSize_ += estimateSingleArcInitialStateParameters_[ i ]->getParameterSize( );
+            estimatedParameterSetSize_ += estimateSingleArcInitialStateParameters_[ i ]->getParameterSize( );
+        }
+
+
+        for( unsigned int i = 0; i < estimateMultiArcInitialStateParameters_.size( ); i++ )
+        {
+            initialStateParameters_[ estimatedParameterSetSize_ ] = estimateMultiArcInitialStateParameters_[ i ];
+            parameterIndices_.push_back( std::make_pair( estimatedParameterSetSize_,
+                                                         estimateMultiArcInitialStateParameters_[ i ]->getParameterSize( ) ) );
+
+            initialDynamicalMultiArcStateParameterSize_ += estimateMultiArcInitialStateParameters_[ i ]->getParameterSize( );
+            initialMultiArcStateParameters_[ estimatedParameterSetSize_ ] = estimateMultiArcInitialStateParameters_[ i ];
+
+            initialDynamicalStateParameterSize_ += estimateMultiArcInitialStateParameters_[ i ]->getParameterSize( );
+            estimatedParameterSetSize_ += estimateMultiArcInitialStateParameters_[ i ]->getParameterSize( );
+        }
+
+
+        // Iterate over all double parameters and add to parameter size and set indices in parameterIndices_
+        for( unsigned int i = 0; i < estimatedDoubleParameters_.size( ); i++ )
+        {
+            doubleParameters_[ estimatedParameterSetSize_ ] = estimatedDoubleParameters_[ i ];
+            totalConstraintSize_ += estimatedDoubleParameters_[ i ]->getConstraintSize( );
+
+            parameterIndices_.push_back( std::make_pair( estimatedParameterSetSize_, 1 ) );
+            estimatedParameterSetSize_++;
+        }
+
+        // Iterate over all vector parameter, add to total number of parameters and set indices in parameterIndices_
+        for( unsigned int i = 0; i < estimatedVectorParameters_.size( ); i++ )
+        {
+            vectorParameters_[ estimatedParameterSetSize_ ] = estimatedVectorParameters_[ i ];
+            totalConstraintSize_ += estimatedVectorParameters_[ i ]->getConstraintSize( );
+
+            parameterIndices_.push_back( std::make_pair( estimatedParameterSetSize_,
+                                                         estimatedVectorParameters_[ i ]->getParameterSize( ) ) );
+            estimatedParameterSetSize_ += estimatedVectorParameters_[ i ]->getParameterSize( );
+        }
+
+        totalParameterSetSize_ = estimatedParameterSetSize_;
+    }
+
+    //! Function to return the total number of parameter values (including consider parameters)
+    /*!
+     *  Function to return the total number of parameter values (including consider parameters)
+     *  \return Size of parameter vector (including consider parameters)
+     */
+    int getParameterSetSize( )
+    {
+        return totalParameterSetSize_;
+    }
+
+    //! Function to return the total number of parameter values (excluding consider parameters).
+    /*!
+     *  Function to return the total number of parameter values (excluding consider parameters)
+     *  \return Size of parameter vector (excluding consider parameters)
+     */
+    int getEstimatedParameterSetSize( )
+    {
+        return estimatedParameterSetSize_;
+    }
+
+    //! Function to return the total number of initial state values that are estimated.
+    /*!
+     *  Function to return the total number of initial state values that are estimated.
+     *  \return Function to return the total number of initial state values that are estimated.
+     */
+    int getInitialDynamicalStateParameterSize( )
+    {
+        return initialDynamicalStateParameterSize_;
+    }
+
+    //! Function to return the total number of single-arc initial state values that are estimated.
+    /*!
+     *  Function to return the total number of single-arc initial state values that are estimated.
+     *  \return Function to return the total number of initial state values that are estimated.
+     */
+    int getInitialDynamicalSingleArcStateParameterSize( )
+    {
+        return initialDynamicalSingleArcStateParameterSize_;
+    }
+
+    //! Function to return the total number of multi-arc initial state values that are estimated.
+    /*!
+     *  Function to return the total number of multi-arc initial state values that are estimated.
+     *  \return Function to return the total number of initial state values that are estimated.
+     */
+    int getInitialDynamicalMultiArcStateParameterSize( )
+    {
+        return initialDynamicalMultiArcStateParameterSize_;
+    }
+
+    //! Function that returns a vector containing all current parameter values
+    /*!
+     *  Function that returns a vector containing all current parameter values. The total vector starts with the initial
+     *  state parameters, followed by the double and vector parameters, respectively.
+     *  Initial state, double and vector parameter values are concatenated in the order in which they are set in the
+     *  estimateInitialStateParameters_, doubleParameters_ and vectorParameters_ members.
+     *  \return Vector containing all parameter values
+     */
+    template< typename ParameterScalar >
+    Eigen::Matrix< ParameterScalar, Eigen::Dynamic, 1 > getFullParameterValues( )
+    {
+        Eigen::Matrix< ParameterScalar, Eigen::Dynamic, 1 >  parameterValues =
+                Eigen::Matrix< ParameterScalar, Eigen::Dynamic, 1 >::Zero( totalParameterSetSize_ );
+
+        int currentStartIndex = 0;
+
+        // Retrieve initial state parameter values.
+        for( unsigned int i = 0; i < estimateInitialStateParameters_.size( ); i++ )
+        {
+            parameterValues.segment( currentStartIndex, estimateInitialStateParameters_[ i ]->getParameterSize( ) ) =
+                    estimateInitialStateParameters_[ i ]->getParameterValue( ).template cast< ParameterScalar >( );
+            currentStartIndex += estimateInitialStateParameters_[ i ]->getParameterSize( );
+        }
+
+        // Retrieve double parameter values.
+        for( unsigned int i = 0; i < estimatedDoubleParameters_.size( ); i++ )
+        {
+            parameterValues( currentStartIndex ) = static_cast< ParameterScalar >(
+                        estimatedDoubleParameters_[ i ]->getParameterValue( ) );
+            currentStartIndex++;
+        }
+
+        // Retrieve vector parameter values.
+        for( unsigned int i = 0; i < estimatedVectorParameters_.size( ); i++ )
+        {
+            parameterValues.segment( currentStartIndex, estimatedVectorParameters_[ i ]->getParameterSize( ) ) =
+                    estimatedVectorParameters_[ i ]->getParameterValue( ).template cast< ParameterScalar >( );
+            currentStartIndex += estimatedVectorParameters_[ i ]->getParameterSize( );
+        }
+
+        return parameterValues;
+    }
+
+    //! Function to reset all parameter values.
+    /*!
+     *  Function to reset all parameter values.
+     *  \param newParameterValues New parameter values. Order of values in vector must be same order as return vector of getFullParameterValues
+     */
+    template< typename ParameterScalar >
+    void resetParameterValues( const Eigen::Matrix< ParameterScalar, Eigen::Dynamic, 1 >& newParameterValues )
+    {
+        // Check input consistency
+        if( newParameterValues.rows( ) != totalParameterSetSize_ )
+        {
+            throw std::runtime_error( "Error when resetting parameters of parameter set, given vector has size " +
+                                      std::to_string( newParameterValues.rows( ) ) +
+                                      ", while internal size is " + std::to_string( totalParameterSetSize_ ) );
+        }
+        else
+        {
+            int currentStartIndex = 0;
+
+            for( unsigned int i = 0; i < estimateInitialStateParameters_.size( ); i++ )
+            {
+                estimateInitialStateParameters_[ i ]->setParameterValue(
+                            newParameterValues.segment( currentStartIndex, estimateInitialStateParameters_[ i ]->getParameterSize( ) ).
+                            template cast< InitialStateParameterType >( ) );
+                currentStartIndex += estimateInitialStateParameters_[ i ]->getParameterSize( );
+            }
+
+            // Set double parameter values.
+            for( unsigned int i = 0; i < estimatedDoubleParameters_.size( ); i++ )
+            {
+                estimatedDoubleParameters_[ i ]->setParameterValue( static_cast< double >( newParameterValues( currentStartIndex ) ) );
+                currentStartIndex++;
+            }
+
+            // Set vector parameter values.
+
+            for( unsigned int i = 0; i < estimatedVectorParameters_.size( ); i++ )
+            {
+                estimatedVectorParameters_[ i ]->setParameterValue(
+                            newParameterValues.segment( currentStartIndex, estimatedVectorParameters_[ i ]->getParameterSize( ) ).
+                            template cast< double >( ) );
+
+                currentStartIndex += estimatedVectorParameters_[ i ]->getParameterSize( );
+            }
+        }
+    }
+
+    //! Function to retrieve double parameter objects.
+    /*!
+     *  Function to retrieve double parameter objects.
+     *  \return Map containing all double parameter objects, with map key start index of parameter in total vector.
+     */
+    std::map< int, std::shared_ptr< EstimatableParameter< double > > > getDoubleParameters( )
+    {
+        return doubleParameters_;
+    }
+
+    //! Function to retrieve vector parameter objects.
+    /*!
+     *  Function to retrieve vector parameter objects.
+     *  \return Map containing all vector parameter objects, with map key start index of parameter in total vector.
+     */
+    std::map< int, std::shared_ptr< EstimatableParameter< Eigen::VectorXd > > > getVectorParameters( )
+    {
+        return vectorParameters_;
+    }
+
+    std::map< int, std::shared_ptr< EstimatableParameter< Eigen::Matrix< InitialStateParameterType, Eigen::Dynamic, 1 > > > > getInitialStateParameters( )
+    {
+        return initialStateParameters_;
+    }
+
+    //! Function to retrieve all single-arc initial state parameter objects.
+    /*!
+     *  Function to retrieve all single-arc initial state parameter objects.
+     *  \return Map containing all single-arc initial state parameter objects, with map key start index of parameter in total
+     *  vector.
+     */
+    std::map< int, std::shared_ptr<
+    EstimatableParameter< Eigen::Matrix< InitialStateParameterType, Eigen::Dynamic, 1 > > > > getInitialSingleArcStateParameters( )
+    {
+        return initialSingleArcStateParameters_;
+    }
+
+    //! Function to retrieve all multi-arc initial state parameter objects.
+    /*!
+     *  Function to retrieve all multi-arc initial state parameter objects.
+     *  \return Map containing all multi-arc initial state parameter objects, with map key start index of parameter in total
+     * vector.
+     */
+    std::map< int, std::shared_ptr< EstimatableParameter< Eigen::Matrix< InitialStateParameterType, Eigen::Dynamic, 1 > > > > getInitialMultiArcStateParameters( )
+    {
+        return initialMultiArcStateParameters_;
+    }
+
+    std::vector< std::shared_ptr< EstimatableParameter< double > > > getEstimatedDoubleParameters( )
+    {
+        return estimatedDoubleParameters_;
+    }
+
+    std::vector< std::shared_ptr< EstimatableParameter< Eigen::VectorXd > > > getEstimatedVectorParameters( )
+    {
+        return estimatedVectorParameters_;
+    }
+
+    //! Function to get list of initial dynamical states that are to be estimated.
+    //!
+    /*!
+     *  Function to get list of initial dynamical states that are to be estimated.
+     *  \return List of initial dynamical states that are to be estimated.
+     */
+    std::vector< std::shared_ptr< EstimatableParameter< Eigen::Matrix< InitialStateParameterType, Eigen::Dynamic, 1 > > > >
+    getEstimatedInitialStateParameters( )
+    {
+        return estimateInitialStateParameters_;
+    }
+
+    //! Function to get list of single-arc initial dynamical states that are to be estimated.
+    //!
+    /*!
+     *  Function to get list of single-arc initial dynamical states that are to be estimated.
+     *  \return List of initial dynamical states that are to be estimated.
+     */
+    std::vector< std::shared_ptr< EstimatableParameter< Eigen::Matrix< InitialStateParameterType, Eigen::Dynamic, 1 > > > >
+    getEstimatedSingleArcInitialStateParameters( )
+    {
+        return estimateSingleArcInitialStateParameters_;
+    }
+
+    //! Function to get list of multi-arc initial dynamical states that are to be estimated.
+    //!
+    /*!
+     *  Function to get list of multi-arc initial dynamical states that are to be estimated.
+     *  \return List of initial dynamical states that are to be estimated.
+     */
+    std::vector< std::shared_ptr< EstimatableParameter< Eigen::Matrix< InitialStateParameterType, Eigen::Dynamic, 1 > > > >
+    getEstimatedMultiArcInitialStateParameters( )
+    {
+        return estimateMultiArcInitialStateParameters_;
+    }
+
+    //! Function to retrieve list of start indices and sizes (map keys) of estimated parameters.
+    /*!
+     *  Function to retrieve list of start indices and sizes (map keys) of estimated parameters.
+     *  \return List of start indices and sizes (map keys) of estimated parameters.
+     */
+    std::vector< std::pair< int, int > > getParametersIndices( )
+    {
+        return parameterIndices_;
+    }
+
+    //! Function to retrieve total multiplier and right-hand side for parameter estimation linear constraint
+    /*!
+     * Function to retrieve total multiplier and right-hand side for parameter estimation linear constraint
+     * \param constraintStateMultiplier Multiplier for parameter linear constraint
+     * \param constraintRightHandSide Right-hand side for parameter linear constraint
+     */
+    void getConstraints( Eigen::MatrixXd& constraintStateMultiplier, Eigen::VectorXd& constraintRightHandSide )
+    {
+        // Resize constraint elements
+        constraintStateMultiplier.setZero( totalConstraintSize_, estimatedParameterSetSize_ );
+        constraintRightHandSide.setZero( totalConstraintSize_, 1 );
+
+        // Iterate over all state parameters
+        int currentConstraintRow = 0;
+        int currentConstraintSize = 0;
+        for( auto parameterIterator = initialStateParameters_.begin( ); parameterIterator != initialStateParameters_.end( );
+             parameterIterator++ )
+        {
+            // Add constraint if of non-zero size
+            currentConstraintSize = parameterIterator->second->getConstraintSize( );
+            if( currentConstraintSize > 0 )
+            {
+                constraintStateMultiplier.block(
+                            currentConstraintRow, parameterIterator->first, currentConstraintSize,
+                            parameterIterator->second->getParameterSize( )  ) =
+                        parameterIterator->second->getConstraintStateMultipler( );
+                constraintRightHandSide.segment( currentConstraintRow, currentConstraintSize ) =
+                        parameterIterator->second->getConstraintRightHandSide( );
+
+                currentConstraintRow += currentConstraintSize;
+            }
+
+        }
+
+        // Iterate over all double parameters
+        for( auto parameterIterator = doubleParameters_.begin( ); parameterIterator != doubleParameters_.end( );
+             parameterIterator++ )
+        {
+            // Add constraint if of non-zero size
+            currentConstraintSize = parameterIterator->second->getConstraintSize( );
+            if( currentConstraintSize > 0 )
+            {
+                constraintStateMultiplier.block(
+                            currentConstraintRow, parameterIterator->first, currentConstraintSize,
+                            parameterIterator->second->getParameterSize( )  ) =
+                        parameterIterator->second->getConstraintStateMultipler( );
+                constraintRightHandSide.segment( currentConstraintRow, currentConstraintSize ) =
+                        parameterIterator->second->getConstraintRightHandSide( );
+
+                currentConstraintRow += currentConstraintSize;
+            }
+        }
+
+        // Iterate over all vector parameters
+        for( auto parameterIterator = vectorParameters_.begin( ); parameterIterator != vectorParameters_.end( );
+             parameterIterator++ )
+        {
+            // Add constraint if of non-zero size
+            currentConstraintSize = parameterIterator->second->getConstraintSize( );
+            if( currentConstraintSize > 0 )
+            {
+                constraintStateMultiplier.block(
+                            currentConstraintRow, parameterIterator->first, currentConstraintSize,
+                            parameterIterator->second->getParameterSize( )  ) =
+                        parameterIterator->second->getConstraintStateMultipler( );
+                constraintRightHandSide.segment( currentConstraintRow, currentConstraintSize ) =
+                        parameterIterator->second->getConstraintRightHandSide( );
+
+                currentConstraintRow += currentConstraintSize;
+            }
+        }
+    }
+
+    //! Total size of linear constraint that is to be applied during estimation
+    /*!
+     * Total size of linear constraint that is to be applied during estimation
+     * \return Size of linear constraint that is to be applied during estimation
+     */
+    int getConstraintSize( )
+    {
+        return totalConstraintSize_;
+    }
+
+protected:
+
+    //! Total size of all initial dynamical states that are to be estimated.
+    int initialDynamicalStateParameterSize_;
+
+    //! Total size of all initial single-arc dynamical states that are to be estimated.
+    int initialDynamicalSingleArcStateParameterSize_;
+
+    //! Total size of all initial multi-arc dynamical states that are to be estimated.
+    int initialDynamicalMultiArcStateParameterSize_;
+
+    //! Total number of parameter values (including currently non yet implemented consider parameters).
+    int totalParameterSetSize_;
+
+    //! Total number of estimated parameter values (excluding currently non yet implemented consider parameters).
+    int estimatedParameterSetSize_;
+
+    //! List of start indices and sizes (map keys) of estimated parameters.
+    /*!
+     * List of start indices and sizes (map keys) of estimated parameters, in order of vector
+     * estimateInitialStateParameters_, followed by estimatedDoubleParameters_, followed by estimatedVectorParameters_.
+     */
+    std::vector< std::pair< int, int > > parameterIndices_;
+
+    //! List of double parameters that are to be estimated.
+    std::vector< std::shared_ptr< EstimatableParameter< double > > > estimatedDoubleParameters_;
+
+    //! List of vector parameters that are to be estimated.
+    std::vector< std::shared_ptr< EstimatableParameter< Eigen::VectorXd > > > estimatedVectorParameters_;
+
+    //! List of initial dynamical states that are to be estimated.
+    std::vector< std::shared_ptr< EstimatableParameter< Eigen::Matrix< InitialStateParameterType, Eigen::Dynamic, 1 > > > >
+    estimateInitialStateParameters_;
+
+    //! List of initial single-arc dynamical states that are to be estimated.
+    std::vector< std::shared_ptr< EstimatableParameter< Eigen::Matrix< InitialStateParameterType, Eigen::Dynamic, 1 > > > >
+    estimateSingleArcInitialStateParameters_;
+
+    //! List of initial multi-arc dynamical states that are to be estimated.
+    std::vector< std::shared_ptr< EstimatableParameter< Eigen::Matrix< InitialStateParameterType, Eigen::Dynamic, 1 > > > >
+    estimateMultiArcInitialStateParameters_;
+
+    //! Map of double parameters that are to be estimated, with start index in total parameter vector as key.
+    std::map< int, std::shared_ptr< EstimatableParameter< double > > > doubleParameters_;
+
+    //! Map of vector parameters that are to be estimated, with start index in total parameter vector as key.
+    std::map< int, std::shared_ptr< EstimatableParameter< Eigen::VectorXd > > > vectorParameters_;
+
+    //! Map of initial dynamical states that are to be estimated, with start index in total parameter vector as key.
+    std::map< int, std::shared_ptr<
+    EstimatableParameter< Eigen::Matrix< InitialStateParameterType, Eigen::Dynamic, 1 > > > > initialStateParameters_;
+
+    //! Size of linear constraint that is to be applied during estimation
+    int totalConstraintSize_;
+
+    //! Map containing all single-arc initial state parameter objects, with map key start index of parameter in total vector.
+    std::map< int, std::shared_ptr<
+    EstimatableParameter< Eigen::Matrix< InitialStateParameterType, Eigen::Dynamic, 1 > > > > initialSingleArcStateParameters_;
+
+    //! Map containing all multi-arc initial state parameter objects, with map key start index of parameter in total vector.
+    std::map< int, std::shared_ptr<
+    EstimatableParameter< Eigen::Matrix< InitialStateParameterType, Eigen::Dynamic, 1 > > > > initialMultiArcStateParameters_;
+
+};
+
+//! Function to create a subset of all estimated parameters, with either only single-arc or multi-arc initial state parameter
+/*!
+ *  Function to create a subset of all estimated parameters, with either only single-arc or multi-arc initial state parameter.
+ *  All non-dynamical state parameters are copied from the input to the output
+ *  \param parametersToEstimate Total set of parameters
+ *  \param getSingleArcParameters Boolean denoting whether single- or multi-arc initial state parameters are to be kept
+ *  \return Subset of all estimated parameters, with either only single-arc or multi-arc initial state parameter
+ */
+template< typename StateScalarType >
+std::shared_ptr< estimatable_parameters::EstimatableParameterSet< StateScalarType > > createEstimatableParameterSetArcSubSet(
+        std::shared_ptr< estimatable_parameters::EstimatableParameterSet< StateScalarType > > parametersToEstimate,
+        const bool getSingleArcParameters)
+{
+    if( getSingleArcParameters )
+    {
+        return std::make_shared< estimatable_parameters::EstimatableParameterSet< StateScalarType > >(
+                    parametersToEstimate->getEstimatedDoubleParameters( ),
+                    parametersToEstimate->getEstimatedVectorParameters( ),
+                    parametersToEstimate->getEstimatedSingleArcInitialStateParameters( ) );
+    }
+    else
+    {
+        return std::make_shared< estimatable_parameters::EstimatableParameterSet< StateScalarType > >(
+                    parametersToEstimate->getEstimatedDoubleParameters( ),
+                    parametersToEstimate->getEstimatedVectorParameters( ),
+                    parametersToEstimate->getEstimatedMultiArcInitialStateParameters( )  );
+    }
+}
+
+template< typename InitialStateParameterType >
+void printEstimatableParameterEntries(
+        const std::shared_ptr< EstimatableParameterSet< InitialStateParameterType > > estimatableParameters )
+{
+    std::map< int, std::shared_ptr<
+            EstimatableParameter< Eigen::Matrix< InitialStateParameterType, Eigen::Dynamic, 1 > > > > initialStateParameters =
+            estimatableParameters->getInitialStateParameters( );
+    std::map< int, std::shared_ptr<
+            EstimatableParameter< double > > > doubleParameters = estimatableParameters->getDoubleParameters( );
+    std::map< int, std::shared_ptr<
+            EstimatableParameter< Eigen::VectorXd > > > vectorParameters = estimatableParameters->getVectorParameters( );
+
+    std::cout << "Parameter start index, Parameter definition" << std::endl;
+    for( typename  std::map< int, std::shared_ptr<  EstimatableParameter< Eigen::Matrix<
+         InitialStateParameterType, Eigen::Dynamic, 1 > > > >::const_iterator parameterIterator = initialStateParameters.begin( );
+         parameterIterator != initialStateParameters.end( ); parameterIterator++ )
+    {
+        std::cout << parameterIterator->first << ", " << parameterIterator->second->getParameterDescription( ) << std::endl;
+    }
+
+    for( typename  std::map< int, std::shared_ptr<  EstimatableParameter< double > > >::const_iterator
+         parameterIterator = doubleParameters.begin( );
+         parameterIterator != doubleParameters.end( ); parameterIterator++ )
+    {
+        std::cout << parameterIterator->first << ", " << parameterIterator->second->getParameterDescription( ) << std::endl;
+    }
+
+    for( typename  std::map< int, std::shared_ptr<  EstimatableParameter< Eigen::VectorXd > > >::const_iterator
+         parameterIterator = vectorParameters.begin( );
+         parameterIterator != vectorParameters.end( ); parameterIterator++ )
+    {
+        std::cout << parameterIterator->first << ", " << parameterIterator->second->getParameterDescription( ) << std::endl;
+    }
+    std::cout << std::endl;
+}
+
+//! Function to get the list of names of bodies for which initial translational dynamical state is estimated.
+/*!
+ *  Function to get the list of names of bodies for which initial translational dynamical state is estimated.
+ *  \param estimatableParameters Object containing all parameters that are to be estimated.
+ *  \return List of names of bodies for which initial state is estimated.
+ */
+template< typename InitialStateParameterType >
+std::vector< std::string > getListOfBodiesWithTranslationalStateToEstimate(
+        const std::shared_ptr< EstimatableParameterSet< InitialStateParameterType > > estimatableParameters )
+{
+    std::vector< std::string > bodiesToEstimate;
+
+    // Retrieve initial dynamical parameters.
+    std::vector< std::shared_ptr< EstimatableParameter<
+            Eigen::Matrix< InitialStateParameterType, Eigen::Dynamic, 1 > > > > initialDynamicalParameters =
+            estimatableParameters->getEstimatedInitialStateParameters( );
+
+    // Iterate over list of bodies of which the partials of the accelerations acting on them are required.
+    for( unsigned int i = 0; i < initialDynamicalParameters.size( ); i++ )
+    {
+        if( initialDynamicalParameters.at( i )->getParameterName( ).first == initial_body_state )
+        {
+            bodiesToEstimate.push_back(  initialDynamicalParameters.at( i )->getParameterName( ).second.first );
+        }
+    }
+
+    return bodiesToEstimate;
+}
+
+//! Function to get the list of names of bodies for which initial rotational dynamical state is estimated.
+/*!
+ *  Function to get the list of names of bodies for which initial rotational dynamical state is estimated.
+ *  \param estimatableParameters Object containing all parameters that are to be estimated.
+ *  \return List of names of bodies for which initial rotational state is estimated.
+ */
+template< typename InitialStateParameterType >
+std::vector< std::string > getListOfBodiesWithRotationalStateToEstimate(
+        const std::shared_ptr< EstimatableParameterSet< InitialStateParameterType > > estimatableParameters )
+{
+    std::vector< std::string > bodiesToEstimate;
+
+    // Retrieve initial dynamical parameters.
+    std::vector< std::shared_ptr< EstimatableParameter<
+            Eigen::Matrix< InitialStateParameterType, Eigen::Dynamic, 1 > > > > initialDynamicalParameters =
+            estimatableParameters->getEstimatedInitialStateParameters( );
+
+    for( unsigned int i = 0; i < initialDynamicalParameters.size( ); i++ )
+    {
+        if( initialDynamicalParameters.at( i )->getParameterName( ).first == initial_rotational_body_state )
+        {
+            bodiesToEstimate.push_back(  initialDynamicalParameters.at( i )->getParameterName( ).second.first );
+        }
+    }
+
+    return bodiesToEstimate;
+}
+
+//! Function to retrieve the list of bodies for which the translational state is estimated in a multi-arc fashion
+/*!
+ * Function to retrieve the list of bodies for which the translational state is estimated in a multi-arc fashion
+ * \param estimatableParameters Full set of estimated parameters
+ * \return List of parameters (with body names as keys) used for the multi-arc estimation of initial translational state
+ */
+template< typename InitialStateParameterType >
+std::map< std::string, std::shared_ptr< EstimatableParameter<
+Eigen::Matrix< InitialStateParameterType, Eigen::Dynamic, 1 >  > > >
+getListOfBodiesWithTranslationalMultiArcStateToEstimate(
+        const std::shared_ptr< EstimatableParameterSet< InitialStateParameterType > > estimatableParameters )
+{
+    std::map< std::string, std::shared_ptr< EstimatableParameter<
+            Eigen::Matrix< InitialStateParameterType, Eigen::Dynamic, 1 >  > > > bodiesToEstimate;
+
+    // Retrieve initial dynamical parameters.
+    std::vector< std::shared_ptr< EstimatableParameter<
+            Eigen::Matrix< InitialStateParameterType, Eigen::Dynamic, 1 > > > > initialDynamicalParameters =
+            estimatableParameters->getEstimatedInitialStateParameters( );
+
+    // Iterate over list of bodies of which the partials of the accelerations acting on them are required.
+    for( unsigned int i = 0; i < initialDynamicalParameters.size( ); i++ )
+    {
+        if( initialDynamicalParameters.at( i )->getParameterName( ).first == arc_wise_initial_body_state )
+        {
+            bodiesToEstimate[ initialDynamicalParameters.at( i )->getParameterName( ).second.first ] =
+                    initialDynamicalParameters.at( i );
+        }
+    }
+
+    return bodiesToEstimate;
+}
+
+//! Function to retrieve the list of bodies for which an initial dynamical state is to be estimated
+/*!
+ * Function to retrieve the list of bodies for which an initial dynamical state is to be estimated
+ * \param estimatableParameters Full set of estimated parameters
+ * \return List of bodies for which an initial dynamical state is estimated.
+ */
+template< typename InitialStateParameterType >
+std::map< propagators::IntegratedStateType, std::vector< std::string > > getListOfBodiesToEstimate(
+        const std::shared_ptr< EstimatableParameterSet< InitialStateParameterType > > estimatableParameters )
+{
+    std::map< propagators::IntegratedStateType, std::vector< std::string > > bodiesToEstimate;
+
+    std::vector< std::shared_ptr< EstimatableParameter<
+            Eigen::Matrix< InitialStateParameterType, Eigen::Dynamic, 1 > > > > initialDynamicalParameters =
+            estimatableParameters->getEstimatedInitialStateParameters( );
+
+    // Iterate over list of bodies of which the partials of the accelerations acting on them are required.
+    for( unsigned int i = 0; i < initialDynamicalParameters.size( ); i++ )
+    {
+        if( ( initialDynamicalParameters.at( i )->getParameterName( ).first == initial_body_state )  ||
+                ( initialDynamicalParameters.at( i )->getParameterName( ).first == arc_wise_initial_body_state ) )
+        {
+            bodiesToEstimate[ propagators::translational_state ].push_back(  initialDynamicalParameters.at( i )->getParameterName( ).second.first );
+        }
+        else if( ( initialDynamicalParameters.at( i )->getParameterName( ).first == initial_rotational_body_state ) )
+         {
+             bodiesToEstimate[ propagators::rotational_state ].push_back(  initialDynamicalParameters.at( i )->getParameterName( ).second.first );
+         }
+    }
+
+    return bodiesToEstimate;
+}
+
+//! Function to retrieve the list of translational state parameters from full parameter list
+/*!
+ * Function to retrieve the list of translational state parameters from full parameter list
+ * \param estimatableParameters Full set of estimated parameters
+ * \return List of translational state parameters
+ */
+template< typename InitialStateParameterType >
+std::vector< std::shared_ptr< estimatable_parameters::EstimatableParameter<
+        Eigen::Matrix< InitialStateParameterType, Eigen::Dynamic, 1 > > > > getListOfTranslationalStateParametersToEstimate(
+        const std::shared_ptr< EstimatableParameterSet< InitialStateParameterType > > estimatableParameters )
+{
+    std::vector< std::shared_ptr< estimatable_parameters::EstimatableParameter<
+            Eigen::Matrix< InitialStateParameterType, Eigen::Dynamic, 1 > > > > initialDynamicalParameters =
+            estimatableParameters->getEstimatedInitialStateParameters( );
+    std::vector< std::shared_ptr< estimatable_parameters::EstimatableParameter<
+            Eigen::Matrix< InitialStateParameterType, Eigen::Dynamic, 1 > > > > translationalStateParameters;
+
+    // Iterate over list of bodies of which the partials of the accelerations acting on them are required.
+    for( unsigned int i = 0; i < initialDynamicalParameters.size( ); i++ )
+    {
+        if( ( initialDynamicalParameters.at( i )->getParameterName( ).first == initial_body_state )  ||
+                ( initialDynamicalParameters.at( i )->getParameterName( ).first == arc_wise_initial_body_state ) )
+        {
+            translationalStateParameters.push_back(  initialDynamicalParameters.at( i ) );
+        }
+    }
+
+    return translationalStateParameters;
+}
+
+//! Function to retrieve the list of rotational state parameters from full parameter list
+/*!
+ * Function to retrieve the list of rotational state parameters from full parameter list
+ * \param estimatableParameters Full set of estimated parameters
+ * \return List of rotational state parameters
+ */
+template< typename InitialStateParameterType >
+std::vector< std::shared_ptr< estimatable_parameters::EstimatableParameter<
+        Eigen::Matrix< InitialStateParameterType, Eigen::Dynamic, 1 > > > > getListOfRotationalStateParametersToEstimate(
+        const std::shared_ptr< EstimatableParameterSet< InitialStateParameterType > > estimatableParameters )
+{
+    std::vector< std::shared_ptr< estimatable_parameters::EstimatableParameter<
+            Eigen::Matrix< InitialStateParameterType, Eigen::Dynamic, 1 > > > > initialDynamicalParameters =
+            estimatableParameters->getEstimatedInitialStateParameters( );
+    std::vector< std::shared_ptr< estimatable_parameters::EstimatableParameter<
+            Eigen::Matrix< InitialStateParameterType, Eigen::Dynamic, 1 > > > > rotationalStateParameters;
+
+    // Iterate over list of bodies of which the partials of the accelerations acting on them are required.
+    for( unsigned int i = 0; i < initialDynamicalParameters.size( ); i++ )
+    {
+        if( ( initialDynamicalParameters.at( i )->getParameterName( ).first == initial_rotational_body_state )   )
+        {
+            rotationalStateParameters.push_back(  initialDynamicalParameters.at( i ) );
+        }
+    }
+
+    return rotationalStateParameters;
+}
+
+//! Function to get the complete list of initial dynamical states that are to be estimated, sorted by dynamics type.
+/*!
+ *  Function to get the complete list of initial dynamical states that are to be estimated, sorted by dynamics type.
+ *  \param estimatableParameters Object containing all parameters that are to be estimated.
+ *  \return Map containing dynamics type (key) and vector of pairs: list of bodies (first in pair) with reference point
+ *  identifier (second in pair; empty if not relevant) for which given dynamics type is estimated.
+ */
+template< typename InitialStateParameterType >
+std::map< propagators::IntegratedStateType, std::vector< std::pair< std::string, std::string > > >
+getListOfInitialDynamicalStateParametersEstimate(
+        const std::shared_ptr< EstimatableParameterSet< InitialStateParameterType > > estimatableParameters )
+{
+    // Retrieve initial dynamical parameters.
+    std::vector< std::shared_ptr< EstimatableParameter<
+            Eigen::Matrix< InitialStateParameterType, Eigen::Dynamic, 1 > > > > initialDynamicalParameters =
+            estimatableParameters->getEstimatedInitialStateParameters( );
+
+    std::map< propagators::IntegratedStateType, std::vector< std::pair< std::string, std::string > > > initialDynamicalStateParametersEstimate;
+    // Iterate over list of bodies of which the partials of the accelerations acting on them are required.
+    for( unsigned int i = 0; i < initialDynamicalParameters.size( ); i++ )
+    {
+        if( ( initialDynamicalParameters.at( i )->getParameterName( ).first == initial_body_state ) ||
+                ( initialDynamicalParameters.at( i )->getParameterName( ).first == arc_wise_initial_body_state ) )
+        {
+            initialDynamicalStateParametersEstimate[ propagators::translational_state ].push_back(
+                        initialDynamicalParameters.at( i )->getParameterName( ).second );
+        }
+        else if( ( initialDynamicalParameters.at( i )->getParameterName( ).first == initial_rotational_body_state ) )
+        {
+            initialDynamicalStateParametersEstimate[ propagators::rotational_state ].push_back(
+                        initialDynamicalParameters.at( i )->getParameterName( ).second );
+        }
+    }
+
+    return initialDynamicalStateParametersEstimate;
+}
+
+//! Function to get initial state vector of estimated dynamical states.
+/*!
+ *  Function to get initial state vector of estimated dynamical states (i.e. presently estimated state at propagation
+ *  start time.
+ *  \param estimatableParameters Object containing all parameters that are to be estimated.
+ *  \return State vector of estimated dynamics at propagation start time.
+ */
+template< typename InitialStateParameterType = double >
+Eigen::Matrix< InitialStateParameterType, Eigen::Dynamic, 1 > getInitialStateVectorOfBodiesToEstimate(
+        const std::shared_ptr< EstimatableParameterSet< InitialStateParameterType > > estimatableParameters )
+{
+    // Retrieve initial dynamical parameters.
+    std::vector< std::shared_ptr< EstimatableParameter<
+            Eigen::Matrix< InitialStateParameterType, Eigen::Dynamic, 1 > > > > initialDynamicalParameters =
+            estimatableParameters->getEstimatedInitialStateParameters( );
+
+    // Initialize state vector.
+    Eigen::Matrix< InitialStateParameterType, Eigen::Dynamic, 1 > initialStateVector =
+            Eigen::Matrix< InitialStateParameterType, Eigen::Dynamic, 1 >::Zero(
+                estimatableParameters->getInitialDynamicalStateParameterSize( ), 1 );
+
+    int vectorSize = 0;
+    // Iterate over list of bodies of which the partials of the accelerations acting on them are required.
+    for( unsigned int i = 0; i < initialDynamicalParameters.size( ); i++ )
+    {
+        if( isParameterDynamicalPropertyInitialState( initialDynamicalParameters.at( i )->getParameterName( ).first ) )
+        {
+            int currentParameterSize = initialDynamicalParameters.at( i )->getParameterSize( );
+            initialStateVector.block( vectorSize, 0, currentParameterSize, 1 ) = initialDynamicalParameters.at( i )->getParameterValue( );
+
+            vectorSize += currentParameterSize;
+        }
+    }
+
+    return initialStateVector.block( 0, 0, vectorSize, 1 );
+}
+
+} // namespace estimatable_parameters
+
+} // namespace tudat
+
+#endif // TUDAT_ESTIMATABLEPARAMETERS_H