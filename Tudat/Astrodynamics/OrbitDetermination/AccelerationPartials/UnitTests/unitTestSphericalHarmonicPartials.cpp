--- conflicted
+++ resolved
@@ -579,19 +579,11 @@
             std::bind( &Body::getState, vehicle );
 
 
-<<<<<<< HEAD
-    std::vector< boost::shared_ptr< EstimatableParameterSettings > > parameterNames;
-    parameterNames.push_back( boost::make_shared< InitialRotationalStateEstimatableParameterSettings< double > >(
-                                  "Earth", 0.0, "ECLIPJ2000" ) );
-    parameterNames.push_back( boost::make_shared< EstimatableParameterSettings >( "Earth", gravitational_parameter) );
-    parameterNames.push_back( boost::make_shared< EstimatableParameterSettings >( "Earth", constant_rotation_rate ) );
-    parameterNames.push_back( boost::make_shared< EstimatableParameterSettings >( "Earth", rotation_pole_position ) );
-=======
+
     std::vector< std::shared_ptr< EstimatableParameterSettings > > parameterNames;
     parameterNames.push_back( std::make_shared< EstimatableParameterSettings >( "Earth", gravitational_parameter) );
     parameterNames.push_back( std::make_shared< EstimatableParameterSettings >( "Earth", constant_rotation_rate ) );
     parameterNames.push_back( std::make_shared< EstimatableParameterSettings >( "Earth", rotation_pole_position ) );
->>>>>>> daed389b
 
 
     parameterNames.push_back( std::make_shared< SphericalHarmonicEstimatableParameterSettings >(
@@ -714,8 +706,8 @@
     Eigen::Vector4d orientationPerturbation;
     orientationPerturbation << 1.0E-8, 1.0E-8, 1.0E-8, 1.0E-8;
 
-    boost::function< void( Eigen::Vector7d ) > earthRotationalStateSetFunction =
-            boost::bind( &Body::setCurrentRotationalStateToLocalFrame, earth, _1 );
+    std::function< void( Eigen::Vector7d ) > earthRotationalStateSetFunction =
+            std::bind( &Body::setCurrentRotationalStateToLocalFrame, earth, _1 );
     std::vector< Eigen::Vector4d > appliedQuaternionPerturbation;
     Eigen::MatrixXd accelerationDeviations = calculateAccelerationDeviationDueToOrientationChange(
                 earthRotationalStateSetFunction, gravitationalAcceleration, earth->getRotationalStateVector( ), orientationPerturbation,
@@ -740,12 +732,7 @@
                     &Body::setCurrentRotationToLocalFrameFromEphemeris, earth, std::placeholders::_1 ) );
 
 
-<<<<<<< HEAD
-    std::map< int, boost::shared_ptr< EstimatableParameter< Eigen::VectorXd > > > vectorParameters =
-=======
-
     std::map< int, std::shared_ptr< EstimatableParameter< Eigen::VectorXd > > > vectorParameters =
->>>>>>> daed389b
             parameterSet->getVectorParameters( );
     std::map< int, std::shared_ptr< EstimatableParameter< Eigen::VectorXd > > >::iterator vectorParametersIterator =
             vectorParameters.begin( );
