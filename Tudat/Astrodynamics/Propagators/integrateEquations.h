/*    Copyright (c) 2010-2018, Delft University of Technology
 *    All rigths reserved
 *
 *    This file is part of the Tudat. Redistribution and use in source and
 *    binary forms, with or without modification, are permitted exclusively
 *    under the terms of the Modified BSD license. You should have received
 *    a copy of the license with this file. If not, please or visit:
 *    http://tudat.tudelft.nl/LICENSE.
 */

#ifndef TUDAT_INTEGRATEEQUATIONS_H
#define TUDAT_INTEGRATEEQUATIONS_H

#include <Eigen/Core>
#include <boost/lambda/lambda.hpp>
#include <chrono>
#include <limits>

#include <map>

#include "Tudat/Mathematics/NumericalIntegrators/numericalIntegrator.h"

#include "Tudat/Astrodynamics/BasicAstrodynamics/timeConversions.h"
#include "Tudat/Basics/timeType.h"
#include "Tudat/Astrodynamics/Propagators/singleStateTypeDerivative.h"
#include "Tudat/Mathematics/NumericalIntegrators/createNumericalIntegrator.h"
#include "Tudat/Mathematics/Interpolators/lagrangeInterpolator.h"
#include "Tudat/Mathematics/RootFinders/createRootFinder.h"
#include "Tudat/SimulationSetup/PropagationSetup/propagationTermination.h"

namespace tudat
{

namespace propagators
{

//! Function to determine, for a given time step of the numerical integrator, the error in termination dependent variable
/*!
 *  Function to determine, for a given time step of the numerical integrator, the error in termination dependent variable. This
 *  function is used as input for the root finder when the propagation must terminate exactly on a dependent variable value
 *  \param timeStep Time step to take with the numerical integrator
 *  \param integrator Numerical integrator used for propagation
 *  \param dependentVariableTerminationCondition Settings used to determine value/type of dependent variable at which propagation
 *  is to terminate
 *  \return The difference between the reached and required value of the termination dependent variable
 */
template< typename StateType = Eigen::MatrixXd, typename TimeType = double, typename TimeStepType = TimeType  >
TimeStepType getTerminationDependentVariableErrorForGivenTimeStep(
        TimeStepType timeStep,
        const std::shared_ptr< numerical_integrators::NumericalIntegrator< TimeType, StateType, StateType, TimeStepType > >
        integrator,
        const std::shared_ptr< SingleVariableLimitPropagationTerminationCondition > dependentVariableTerminationCondition )
{
    // Perform integration step
    integrator->performIntegrationStep( timeStep );

    // Retrieve value of dependent variable after time step
    integrator->getStateDerivativeFunction( )(
                integrator->getCurrentIndependentVariable( ), integrator->getCurrentState( ) );
    TimeStepType dependentVariableError =
            static_cast< TimeStepType >( dependentVariableTerminationCondition->getStopConditionError( ) );

    // Undo step
    integrator->rollbackToPreviousState( );

    return dependentVariableError;
}

//! Function that propagates to an exact final condition (within tolerance) for dependent variable termination condition
/*!
 * Function that propagates to an exact final condition (within tolerance) for dependent variable termination condition.
 * Determines the time step that is to be taken by using a root finder, and returns (by reference) the converged final time
 * and state.
 * \param integrator Numerical integrator that is used for propagation. Upon input to this function, the integrator is rolled
 * back to the secondToLastTime/secondToLastState
 * \param dependentVariableTerminationCondition Termination condition that is to be used
 * \param secondToLastTime Second to last time (e.g. last time at which integration did not exceed termination condition)
 * \param lastTime Time at which integration first exceeded termination condition
 * \param secondToLastState Second to last state (e.g. state at last time where integration did not exceed termination condition)
 * \param lastState State at time where integration first exceeded termination condition
 * \param endTime Time at which exact termination condition is met (returned by reference).
 * \param endState State at time where exact termination condition is met (returned by reference).
 */
template< typename StateType = Eigen::MatrixXd, typename TimeType = double, typename TimeStepType = TimeType  >
void getFinalStateForExactDependentVariableTerminationCondition(
        const std::shared_ptr< numerical_integrators::NumericalIntegrator< TimeType, StateType, StateType, TimeStepType > >
        integrator,
        const std::shared_ptr< SingleVariableLimitPropagationTerminationCondition > dependentVariableTerminationCondition,
        const TimeType secondToLastTime,
        const TimeType lastTime,
        const StateType& secondToLastState,
        const StateType& lastState,
        TimeType& endTime,
        StateType& endState )
{
    TUDAT_UNUSED_PARAMETER( secondToLastState );

    // Function for which the root (zero value) occurs at the required end time/state
    std::function< TimeStepType( TimeStepType ) > dependentVariableErrorFunction =
            std::bind( &getTerminationDependentVariableErrorForGivenTimeStep< StateType, TimeType, TimeStepType >, std::placeholders::_1,
                       integrator, dependentVariableTerminationCondition );

    // Create root finder.
    bool increasingTime = static_cast< double >( lastTime - secondToLastTime ) > 0.0;
    std::shared_ptr< root_finders::RootFinderCore< TimeStepType > > finalConditionRootFinder;
    if( increasingTime )
    {
        finalConditionRootFinder = root_finders::createRootFinder< TimeStepType >(
                    dependentVariableTerminationCondition->getTerminationRootFinderSettings( ),
                    static_cast< TimeStepType >( std::numeric_limits< double >::min( ) ),
                    static_cast< TimeStepType >( lastTime - secondToLastTime ),
                    static_cast< TimeStepType >( std::numeric_limits< double >::min( ) ) );
    }
    else
    {
        finalConditionRootFinder = root_finders::createRootFinder< TimeStepType >(
                    dependentVariableTerminationCondition->getTerminationRootFinderSettings( ),
                    static_cast< TimeStepType >( lastTime - secondToLastTime ),
                    static_cast< TimeStepType >( -std::numeric_limits< double >::min( ) ),
                    static_cast< TimeStepType >( lastTime - secondToLastTime ) );

    }

    // Solve root-finding problem.
    TimeStepType finalTimeStep;
    try
    {
        finalTimeStep = finalConditionRootFinder->execute(
                    std::make_shared< basic_mathematics::FunctionProxy< TimeStepType, TimeStepType > >(
                        dependentVariableErrorFunction ), ( lastTime - secondToLastTime ) / 2.0 );

        endState = integrator->performIntegrationStep( finalTimeStep );
        endTime = integrator->getCurrentIndependentVariable( );
    }
    // If dependent variable has no root in given interval, set end time and state at NaN
    catch( std::runtime_error& caughtException )
    {
        std::cerr << "Warning in propagation to exact dependent variable value. Root finder could not find a "
                     "root to the function. Returning time and state as NaNs. Caught exception: "
                  << caughtException.what( ) << std::endl;
        endTime = TUDAT_NAN;
        endState = StateType::Constant( lastState.rows( ), lastState.cols( ), TUDAT_NAN );
    }
}

//! Function that propagates to an exact final condition (within tolerance) for hybrid termination condition
/*!
 * Function that propagates to an exact final condition (within tolerance) for hybrid termination condition. Determines
 * the termination time/state for each of the constituent termination condition, and chooses the hybrid termiantion time/state
 * accordingly
 * \param integrator Numerical integrator that is used for propagation. Upon input to this function, the integrator is rolled
 * back to the secondToLastTime/secondToLastState
 * \param hyrbidTerminationCondition Termination condition that is to be used
 * \param secondToLastTime Second to last time (e.g. last time at which integration did not exceed termination condition)
 * \param lastTime Time at which integration first exceeded termination condition
 * \param secondToLastState Second to last state (e.g. state at last time where integration did not exceed termination condition)
 * \param lastState State at time where integration first exceeded termination condition
 * \param endTime Time at which exact termination condition is met (returned by reference).
 * \param endState State at time where exact termination condition is met (returned by reference).
 */
template< typename StateType = Eigen::MatrixXd, typename TimeType = double, typename TimeStepType = TimeType  >
void getFinalStateForExactHybridVariableTerminationCondition(
        const std::shared_ptr< numerical_integrators::NumericalIntegrator< TimeType, StateType, StateType, TimeStepType > >
        integrator,
        const std::shared_ptr< HybridPropagationTerminationCondition > hyrbidTerminationCondition,
        const TimeType secondToLastTime,
        const TimeType lastTime,
        const StateType& secondToLastState,
        const StateType& lastState,
        TimeType& endTime,
        StateType& endState )
{

    std::vector< std::shared_ptr< PropagationTerminationCondition > > terminationConditionList =
            hyrbidTerminationCondition->getPropagationTerminationConditions( );

    // Create list of converged times/states for each constituent condition
    std::vector< TimeType > endTimes;
    endTimes.resize( terminationConditionList.size( ) );
    std::vector< StateType > endStates;
    endStates.resize( terminationConditionList.size( ) );

    // Iterate over all constituent termination conditions, and determine separate end times/states
    unsigned int minimumTimeIndex = 0, maximumTimeIndex = 0;
    TimeStepType minimumTimeStep, maximumTimeStep;
    bool timesAreSet = false;
    for( unsigned int i = 0; i < terminationConditionList.size( ); i++ )
    {
        // Determine single termination condition
        getFinalStateForExactTerminationCondition(
                    integrator, terminationConditionList.at( i ),secondToLastTime, lastTime, secondToLastState, lastState,
                    endTimes[ i ], endStates[ i ] );

        // If converged time is found, check if it is smallest/highest converged time
        if( endTimes[ i ] == endTimes[ i ] )
        {
            TimeStepType currentFinalTimeStep = endTimes[ i ] - secondToLastTime;

            if( !timesAreSet )
            {
                maximumTimeStep = currentFinalTimeStep;
                maximumTimeIndex = i;
                minimumTimeStep = currentFinalTimeStep;
                minimumTimeIndex = i;
                timesAreSet = true;
            }
            else
            {
                if( currentFinalTimeStep < minimumTimeStep )
                {
                    minimumTimeStep = currentFinalTimeStep;
                    minimumTimeIndex = i;
                }

                if( currentFinalTimeStep > maximumTimeStep )
                {
                    maximumTimeStep = currentFinalTimeStep;
                    maximumTimeIndex = i;
                }
            }
        }
    }

    // Check if any of the conditions were valid
    if( !timesAreSet )
    {
        throw std::runtime_error( "Error when propagating exactly to hybrid condition, no conditions met" );
    }

    // Set converged end time/state
    bool propagationIsForwards = ( ( lastTime - secondToLastTime ) > 0.0 ) ? true : false;
    if( ( propagationIsForwards && !hyrbidTerminationCondition->getFulfillSingleCondition( ) ) ||
            ( !propagationIsForwards && hyrbidTerminationCondition->getFulfillSingleCondition( ) ) )
    {
        endState = endStates[ maximumTimeIndex ];
        endTime = endTimes[ maximumTimeIndex ];
    }
    else if( ( propagationIsForwards && hyrbidTerminationCondition->getFulfillSingleCondition( ) ) ||
             ( !propagationIsForwards && !hyrbidTerminationCondition->getFulfillSingleCondition( ) ) )
    {
        endState = endStates[ minimumTimeIndex ];
        endTime = endTimes[ minimumTimeIndex ];
    }
    else
    {
        throw std::runtime_error( "Error when propagating to exact final hybrid condition, case not recognized" );
    }

}

//! Function that propagates to an exact final condition (within tolerance) for arbitrary termination condition
/*!
 * Function that propagates to an exact final condition (within tolerance) for arbitrary termination condition.
 * \param integrator Numerical integrator that is used for propagation. Upon input to this function, the integrator is at
 * the lastTime/lastState
 * \param terminationCondition Termination condition that is to be used
 * \param secondToLastTime Second to last time (e.g. last time at which integration did not exceed termination condition)
 * \param lastTime Time at which integration first exceeded termination condition
 * \param secondToLastState Second to last state (e.g. state at last time where integration did not exceed termination condition)
 * \param lastState State at time where integration first exceeded termination condition
 * \param endTime Time at which exact termination condition is met (returned by reference).
 * \param endState State at time where exact termination condition is met (returned by reference).
 */
template< typename StateType = Eigen::MatrixXd, typename TimeType = double, typename TimeStepType = TimeType  >
void getFinalStateForExactTerminationCondition(
        const std::shared_ptr< numerical_integrators::NumericalIntegrator< TimeType, StateType, StateType, TimeStepType > > integrator,
        const std::shared_ptr< PropagationTerminationCondition > terminationCondition,
        const TimeType secondToLastTime,
        const TimeType lastTime,
        const StateType& secondToLastState,
        const StateType& lastState,
        TimeType& endTime,
        StateType& endState )
{
    // Check type of termination condition
    switch( terminationCondition->getTerminationType( ) )
    {
    case time_stopping_condition:
    {
        // Check input consistency
        std::shared_ptr< FixedTimePropagationTerminationCondition > timeTerminationCondition =
                std::dynamic_pointer_cast< FixedTimePropagationTerminationCondition >( terminationCondition );

        // Determine final time step and propagate
        TimeStepType finalTimeStep = timeTerminationCondition->getStopTime( ) - secondToLastTime;

        integrator->rollbackToPreviousState( );
        endState = integrator->performIntegrationStep( finalTimeStep );
        endTime = integrator->getCurrentIndependentVariable( );

        break;
    }
    case cpu_time_stopping_condition:
    {
        // No exact final condition on CPU time is possible
        std::cerr << "Error, cannot propagate to exact CPU time, returning state after condition violation." << std::endl;

        endTime = lastTime;
        endState = lastState;
        break;
    }
    case dependent_variable_stopping_condition:
    {
        integrator->rollbackToPreviousState( );

        std::shared_ptr< SingleVariableLimitPropagationTerminationCondition > dependentVariableTerminationCondition =
                std::dynamic_pointer_cast< SingleVariableLimitPropagationTerminationCondition >( terminationCondition );
        getFinalStateForExactDependentVariableTerminationCondition(
                    integrator, dependentVariableTerminationCondition, secondToLastTime, lastTime,
                    secondToLastState, lastState, endTime, endState );

        break;
    }
    case custom_stopping_condition:
    {
        // No exact final condition on custom condition is possible
        std::cerr << "Error, cannot propagate to exact custom condition, returning state after condition violation." << std::endl;

        endTime = lastTime;
        endState = lastState;
        break;
    }
    case hybrid_stopping_condition:
    {
        std::shared_ptr< HybridPropagationTerminationCondition > hyrbidTerminationCondition =
                std::dynamic_pointer_cast< HybridPropagationTerminationCondition >( terminationCondition );

        getFinalStateForExactHybridVariableTerminationCondition(
                    integrator, hyrbidTerminationCondition, secondToLastTime, lastTime,
                    secondToLastState, lastState, endTime, endState );
        break;
    }
    default:
        throw std::runtime_error( "Error when propagating to exact final condition, did not recognize termination time" );
    }
}

//! Function that propagates to an exact final condition (within tolerance) for arbitrary termination condition
/*!
 * Function that propagates to an exact final condition (within tolerance) for arbitrary termination condition.
 * \param integrator Numerical integrator that is used for propagation. Upon input to this function, the integrator is at
 * the final time/state encountered by the propagation
 * \param propagationTerminationCondition Termination condition that is to be used
 * \param timeStep Last time step taken by integrator.
 * \param dependentVariableFunction Function returning dependent variables (obtained from environment and state
 * derivative model).
 * \param solutionHistory History of state variables that are to be saved given as map
 * (time as key; returned by reference)
 * \param dependentVariableHistory History of dependent variables that are to be saved given as map
 * (time as key; returned by reference)
 * \param currentCpuTime Current run time of propagation.
 */
template< typename StateType = Eigen::MatrixXd, typename TimeType = double, typename TimeStepType = TimeType  >
void propagateToExactTerminationCondition(
        const std::shared_ptr< numerical_integrators::NumericalIntegrator< TimeType, StateType, StateType, TimeStepType > > integrator,
        const std::shared_ptr< PropagationTerminationCondition > propagationTerminationCondition,
        const TimeStepType timeStep,
        const std::function< Eigen::VectorXd( ) > dependentVariableFunction,
        std::map< TimeType, StateType >& solutionHistory,
        std::map< TimeType, Eigen::VectorXd >& dependentVariableHistory,
        const double currentCpuTime )
{
    // Turn off step size control
    integrator->setStepSizeControl( false );

    // Determine exact final time/state
    TimeType endTime;
    StateType endState;
    getFinalStateForExactTerminationCondition(
                integrator, propagationTerminationCondition,
                integrator->getPreviousIndependentVariable( ),
                integrator->getCurrentIndependentVariable( ),
                integrator->getPreviousState( ),
                integrator->getCurrentState( ),
                endTime, endState );

    // Check if any dependent variables are saved. If so, remove last entry
    bool recomputeDependentVariables = false;
    if( dependentVariableHistory.size( ) > 0 )
    {
        if( dependentVariableHistory.rbegin( )->first == solutionHistory.rbegin( )->first )
        {
            if( timeStep > 0 )
            {
                dependentVariableHistory.erase( std::prev( dependentVariableHistory.end() ) );
            }
            else
            {
                dependentVariableHistory.erase(  dependentVariableHistory.begin( ) );
            }
            recomputeDependentVariables = true;
        }
    }

    // Remove state entry last added, and enter converged final state
    if( timeStep > 0 )
    {
        solutionHistory.erase( std::prev( solutionHistory.end() ) );
        solutionHistory[ endTime ] = endState;
    }
    else
    {
        solutionHistory.erase( solutionHistory.begin( ) );
        solutionHistory[ endTime ] = endState;
    }

    // Recompute final dependent variables, if required
    if( recomputeDependentVariables )
    {
        integrator->getStateDerivativeFunction( )( endTime, endState );
        dependentVariableHistory[ endTime ] = dependentVariableFunction( );

        // Check stopping conditions to be able to save details
        propagationTerminationCondition->checkStopCondition( endTime, currentCpuTime );
    }

    // Turn step size control back on
    integrator->setStepSizeControl( true );
}

//! Function to numerically integrate a given first order differential equation
/*!
 *  Function to numerically integrate a given first order differential equation, with the state derivative a function of
 *  a single independent variable and the current state
 *  \param integrator Numerical integrator used for propagation
 *  \param initialTimeStep Time step to use for first step of numerical integration
 *  \param propagationTerminationCondition Object to determine when/how the propagation is to be stopped at the current time.
 *  \param solutionHistory History of state variables that are to be saved given as map
 *  (time as key; returned by reference)
 *  \param dependentVariableHistory History of dependent variables that are to be saved given as map
 *  (time as key; returned by reference)
 *  \param cumulativeComputationTimeHistory History of cumulative computation times that are to be saved given
 *  as map (time as key; returned by reference)
 *  \param dependentVariableFunction Function returning dependent variables (obtained from environment and state
 *  derivative model).
 *  \param statePostProcessingFunction Function to post-process state after numerical integration (obtained from state derivative model).
 *  \param saveFrequency Frequency at which to save the numerical integrated states (in units of i.e. per n integration time
 *  steps, with n = saveFrequency).
 *  \param printInterval Frequency with which to print progress to console (nan = never).
 *  \param initialClockTime Initial clock time from which to determine cumulative computation time.
 *  By default now(), i.e. the moment at which this function is called.
 *  \return Event that triggered the termination of the propagation
 */
template< typename StateType = Eigen::MatrixXd, typename TimeType = double, typename TimeStepType = TimeType  >
std::shared_ptr< PropagationTerminationDetails > integrateEquationsFromIntegrator(
        const std::shared_ptr< numerical_integrators::NumericalIntegrator< TimeType, StateType, StateType, TimeStepType > > integrator,
        const TimeStepType initialTimeStep,
        const std::shared_ptr< PropagationTerminationCondition > propagationTerminationCondition,
        std::map< TimeType, StateType >& solutionHistory,
        std::map< TimeType, Eigen::VectorXd >& dependentVariableHistory,
        std::map< TimeType, double >& cumulativeComputationTimeHistory,
        const std::function< Eigen::VectorXd( ) > dependentVariableFunction = std::function< Eigen::VectorXd( ) >( ),
        const std::function< void( StateType& ) > statePostProcessingFunction = std::function< void( StateType& ) >( ),
        const int saveFrequency = TUDAT_NAN,
        const TimeType printInterval = TUDAT_NAN,
        const std::chrono::steady_clock::time_point initialClockTime = std::chrono::steady_clock::now( ) )
{
    std::shared_ptr< PropagationTerminationDetails > propagationTerminationReason;

    // Get Initial state and time.
    TimeType currentTime = integrator->getCurrentIndependentVariable( );
    TimeType initialTime = currentTime;
    StateType newState = integrator->getCurrentState( );
    //std::cout<<"Initial state "<<std::endl<<newState<<std::endl<<std::endl;

    // Initialization of numerical solutions for variational equations
    solutionHistory.clear( );
    solutionHistory[ currentTime ] = newState;

    dependentVariableHistory.clear( );
    if( !( dependentVariableFunction == nullptr ) )
    {
        integrator->getStateDerivativeFunction( )( currentTime, newState );
        dependentVariableHistory[ currentTime ] = dependentVariableFunction( );
    }

    // CPU time
    cumulativeComputationTimeHistory.clear( );
    double currentCPUTime = std::chrono::duration_cast< std::chrono::nanoseconds >(
                std::chrono::steady_clock::now( ) - initialClockTime ).count( ) * 1.0e-9;
    cumulativeComputationTimeHistory[ currentTime ] = currentCPUTime;

    // Set initial time step and total integration time.
    TimeStepType timeStep = initialTimeStep;
    TimeType previousTime = currentTime;
    TimeType previousPrintTime = TUDAT_NAN;

    int saveIndex = 0;

    propagationTerminationReason = std::make_shared< PropagationTerminationDetails >(
                unknown_propagation_termination_reason );
    bool breakPropagation = 0;

    // Perform numerical integration steps until end time reached.
    do
    {
        try
        {
            if( ( newState.allFinite( ) == true ) && ( !newState.hasNaN( ) ) )
            {
                previousTime = currentTime;

                // Perform integration step.
                newState = integrator->performIntegrationStep( timeStep );
                if( statePostProcessingFunction != nullptr )
                {
                    statePostProcessingFunction( newState );
                    integrator->modifyCurrentState( newState, true );
                }

                //std::cout<<"Current state "<<currentTime<<std::endl<<newState<<std::endl<<std::endl;

                // Check if the termination condition was reached during evaluation of integration sub-steps.
                // If evaluation of the termination condition during integration sub-steps is disabled,
                // this function returns always `false`.
                // If the termination condition was reached, the last step could not be computed correctly because some
                // of the integrator sub-steps were not computed. Thus, return immediately without saving the `newState`.
                if( integrator->getPropagationTerminationConditionReached( ) )
                {
                    propagationTerminationReason = std::make_shared< PropagationTerminationDetails >(
                                termination_condition_reached );
                    break;
                }

                // Update epoch and step-size
                currentTime = integrator->getCurrentIndependentVariable( );
                timeStep = integrator->getNextStepSize( );

                // Save integration result in map
                saveIndex++;
                saveIndex = saveIndex % saveFrequency;
                if( saveIndex == 0 )
                {
                    solutionHistory[ currentTime ] = newState;

                    if( !( dependentVariableFunction == nullptr ) )
                    {
                        integrator->getStateDerivativeFunction( )( currentTime, newState );
                        dependentVariableHistory[ currentTime ] = dependentVariableFunction( );
                    }
                }
            }
            else
            {
                std::cerr << "Error, propagation terminated at t=" + std::to_string( static_cast< double >( currentTime ) ) +
                             ", found NaN/Inf entry, returning propagation data up to current time" << std::endl;
                breakPropagation = true;
                propagationTerminationReason = std::make_shared< PropagationTerminationDetails >(
                            nan_or_inf_detected_in_state );
            }

            currentCPUTime = std::chrono::duration_cast< std::chrono::nanoseconds >(
                        std::chrono::steady_clock::now( ) - initialClockTime ).count( ) * 1.0e-9;
            cumulativeComputationTimeHistory[ currentTime ] = currentCPUTime;

            // Print solutions
            if( printInterval == printInterval )
            {
<<<<<<< HEAD
                if( !( previousPrintTime == previousPrintTime ) ||
                        std::fabs( static_cast< double >( currentTime - previousPrintTime ) ) > printInterval )
=======
                if( ( static_cast< int >( std::fabs( static_cast< double >( currentTime - initialTime ) ) ) %
                      static_cast< int >( printInterval ) ) <=
                        ( static_cast< int >( std::fabs( static_cast< double >( previousTime - initialTime ) ) ) %
                          static_cast< int >( printInterval ) ) )
>>>>>>> ecb659c0
                {
                    previousPrintTime = currentTime;
                    std::cout << "Current time: "<<currentTime<<"; time since initial time: "<<currentTime - initialTime<<std::endl;
                    std::cout << "Current time step: "<<timeStep<<std::endl;
                    std::cout << "Current state (transposed): "<<newState.transpose( ) <<std::endl<<std::endl;
                }
            }

            if( propagationTerminationCondition->checkStopCondition( static_cast< double >( currentTime ), currentCPUTime ) )
            {
                if( propagationTerminationCondition->getTerminateExactlyOnFinalCondition( ) )
                {
                    propagateToExactTerminationCondition(
                                integrator, propagationTerminationCondition,
                                timeStep, dependentVariableFunction,
                                solutionHistory, dependentVariableHistory, currentCPUTime );
                }

                // Set termination details
                if( propagationTerminationCondition->getTerminationType( ) != hybrid_stopping_condition )
                {
                    propagationTerminationReason = std::make_shared< PropagationTerminationDetails >(
                                termination_condition_reached,
                                propagationTerminationCondition->getTerminateExactlyOnFinalCondition( ) );
                }
                else
                {
                    if( std::dynamic_pointer_cast< HybridPropagationTerminationCondition >( propagationTerminationCondition )
                            == nullptr )
                    {
                        throw std::runtime_error( "Error when saving termination reason, type is hybrid, but class is not." );
                    }
                    propagationTerminationReason = std::make_shared< PropagationTerminationDetailsFromHybridCondition >(
                                propagationTerminationCondition->getTerminateExactlyOnFinalCondition( ),
                                std::dynamic_pointer_cast< HybridPropagationTerminationCondition >(
                                    propagationTerminationCondition ) );
                }
                breakPropagation = true;
            }
        }
        catch( const std::exception& caughtException )
        {
            std::cerr << caughtException.what( ) << std::endl;
            std::cerr << "Error, propagation terminated at t=" + std::to_string( static_cast< double >( currentTime ) ) +
                         ", returning propagation data up to current time." << std::endl;
            breakPropagation = true;
            propagationTerminationReason = std::make_shared< PropagationTerminationDetails >(
                        runtime_error_caught_in_propagation );
        }
    }
    while( !breakPropagation );

    return propagationTerminationReason;
}

extern template std::shared_ptr< PropagationTerminationDetails > integrateEquationsFromIntegrator<
Eigen::MatrixXd, double, double >(
        const std::shared_ptr< numerical_integrators::NumericalIntegrator< double, Eigen::MatrixXd, Eigen::MatrixXd, double > > integrator,
        const double initialTimeStep,
        const std::shared_ptr< PropagationTerminationCondition > propagationTerminationCondition,
        std::map< double, Eigen::MatrixXd >& solutionHistory,
        std::map< double, Eigen::VectorXd >& dependentVariableHistory,
        std::map< double, double >& cumulativeComputationTimeHistory,
        const std::function< Eigen::VectorXd( ) > dependentVariableFunction,
        const std::function< void( Eigen::MatrixXd& ) > statePostProcessingFunction,
        const int saveFrequency,
        const double printInterval,
        const std::chrono::steady_clock::time_point initialClockTime );


extern template std::shared_ptr< PropagationTerminationDetails > integrateEquationsFromIntegrator<
Eigen::VectorXd, double, double >(
        const std::shared_ptr< numerical_integrators::NumericalIntegrator< double, Eigen::VectorXd, Eigen::VectorXd, double > > integrator,
        const double initialTimeStep,
        const std::shared_ptr< PropagationTerminationCondition > propagationTerminationCondition,
        std::map< double, Eigen::VectorXd >& solutionHistory,
        std::map< double, Eigen::VectorXd >& dependentVariableHistory,
        std::map< double, double >& cumulativeComputationTimeHistory,
        const std::function< Eigen::VectorXd( ) > dependentVariableFunction,
        const std::function< void( Eigen::VectorXd& ) > statePostProcessingFunction,
        const int saveFrequency,
        const double printInterval,
        const std::chrono::steady_clock::time_point initialClockTime );


//! Interface class for integrating some state derivative function.
/*!
 *  Interface class for integrating some state derivative function.. This class is used instead of a single templated free
 *  function to allow ObservationModel the integrator etc. to adapt its time step variable to long double if the Time
 *  object is used as TimeType. This class has template specializations for double/Time TimeType, and contains a single
 *  integrateEquations function that performs the required operation.
 */
template< typename StateType = Eigen::MatrixXd, typename TimeType = double >
class EquationIntegrationInterface
{
public:

    //! Function to numerically integrate a given first order differential equation
    /*!
     *  Function to numerically integrate a given first order differential equation, with the state derivative a function of
     *  a single independent variable and the current state
     *  \param stateDerivativeFunction Function returning the state derivative from current time and state.
     *  \param solutionHistory History of numerical states given as map (time as key; returned by reference)
     *  \param initialState Initial state
     *  \param integratorSettings Settings for numerical integrator.
     *  \param propagationTerminationCondition Object to determine when/how the propagation is to be stopped at the current time.
     *  \param dependentVariableHistory History of dependent variables that are to be saved given as map
     *  (time as key; returned by reference)
     *  \param cumulativeComputationTimeHistory History of cumulative computation times that are to be saved given
     *  as map (time as key; returned by reference)
     *  \param dependentVariableFunction Function returning dependent variables (obtained from environment and state
     *  derivative model).
     *  \param statePostProcessingFunction Function to post-process state after numerical integration (obtained from state derivative model).
     *  \param printInterval Frequency with which to print progress to console (nan = never).
     *  \param initialClockTime Initial clock time from which to determine cumulative computation time.
     *  By default now(), i.e. the moment at which this function is called.
     *  \return Event that triggered the termination of the propagation
     */
    static std::shared_ptr< PropagationTerminationDetails > integrateEquations(
            std::function< StateType( const TimeType, const StateType& ) > stateDerivativeFunction,
            std::map< TimeType, StateType >& solutionHistory,
            const StateType initialState,
            const std::shared_ptr< numerical_integrators::IntegratorSettings< TimeType > > integratorSettings,
            const std::shared_ptr< PropagationTerminationCondition > propagationTerminationCondition,
            std::map< TimeType, Eigen::VectorXd >& dependentVariableHistory,
            std::map< TimeType, double >& cumulativeComputationTimeHistory,
            const std::function< Eigen::VectorXd( ) > dependentVariableFunction = std::function< Eigen::VectorXd( ) >( ),
            const std::function< void( StateType& ) > statePostProcessingFunction = std::function< void( StateType& ) >( ),
            const TimeType printInterval = TUDAT_NAN,
            const std::chrono::steady_clock::time_point initialClockTime = std::chrono::steady_clock::now( ) );

};

//! Interface class for integrating some state derivative function.
template< typename StateType >
class EquationIntegrationInterface< StateType, double >
{
public:

    //! Function to numerically integrate a given first order differential equation
    /*!
     *  Function to numerically integrate a given first order differential equation, with the state derivative a function of
     *  a single independent variable and the current state
     *  \param stateDerivativeFunction Function returning the state derivative from current time and state.
     *  \param solutionHistory History of numerical states given as map (time as key; returned by reference)
     *  \param initialState Initial state
     *  \param integratorSettings Settings for numerical integrator.
     *  \param propagationTerminationCondition Object to determine when/how the propagation is to be stopped at the current time.
     *  \param dependentVariableHistory History of dependent variables that are to be saved given as map
     *  (time as key; returned by reference)
     *  \param cumulativeComputationTimeHistory History of cumulative computation times that are to be saved given
     *  as map (time as key; returned by reference)
     *  \param dependentVariableFunction Function returning dependent variables (obtained from environment and state
     *  derivative model).
     *  \param statePostProcessingFunction Function to post-process state after numerical integration (obtained from state derivative model).
     *  \param printInterval Frequency with which to print progress to console (nan = never).
     *  \param initialClockTime Initial clock time from which to determine cumulative computation time.
     *  By default now(), i.e. the moment at which this function is called.
     *  \return Event that triggered the termination of the propagation
     */
    static std::shared_ptr< PropagationTerminationDetails > integrateEquations(
            std::function< StateType( const double, const StateType& ) > stateDerivativeFunction,
            std::map< double, StateType >& solutionHistory,
            const StateType initialState,
            const std::shared_ptr< numerical_integrators::IntegratorSettings< double > > integratorSettings,
            const std::shared_ptr< PropagationTerminationCondition > propagationTerminationCondition,
            std::map< double, Eigen::VectorXd >& dependentVariableHistory,
            std::map< double, double >& cumulativeComputationTimeHistory,
            const std::function< Eigen::VectorXd( ) > dependentVariableFunction = std::function< Eigen::VectorXd( ) >( ),
            const std::function< void( StateType& ) > statePostProcessingFunction = std::function< void( StateType& ) >( ),
            const double printInterval = TUDAT_NAN,
            const std::chrono::steady_clock::time_point initialClockTime = std::chrono::steady_clock::now( ) )
    {
        std::function< bool( const double, const double ) > stopPropagationFunction =
                std::bind( &PropagationTerminationCondition::checkStopCondition, propagationTerminationCondition, std::placeholders::_1, std::placeholders::_2 );

        // Create numerical integrator.
        std::shared_ptr< numerical_integrators::NumericalIntegrator< double, StateType, StateType > > integrator =
                numerical_integrators::createIntegrator< double, StateType >(
                    stateDerivativeFunction, initialState, integratorSettings );

        if( integratorSettings->assessPropagationTerminationConditionDuringIntegrationSubsteps_ )
        {
            integrator->setPropagationTerminationFunction( stopPropagationFunction );
        }

        return integrateEquationsFromIntegrator< StateType, double >(
                    integrator, integratorSettings->initialTimeStep_, propagationTerminationCondition, solutionHistory,
                    dependentVariableHistory,
                    cumulativeComputationTimeHistory,
                    dependentVariableFunction,
                    statePostProcessingFunction,
                    integratorSettings->saveFrequency_,
                    printInterval,
                    initialClockTime );
    }

};

//! Interface class for integrating some state derivative function.
template< typename StateType >
class EquationIntegrationInterface< StateType, Time >
{
public:

    //! Function to numerically integrate a given first order differential equation
    /*!
     *  Function to numerically integrate a given first order differential equation, with the state derivative a function of
     *  a single independent variable and the current state
     *  \param stateDerivativeFunction Function returning the state derivative from current time and state.
     *  \param solutionHistory History of numerical states given as map (time as key; returned by reference)
     *  \param initialState Initial state
     *  \param integratorSettings Settings for numerical integrator.
     *  \param propagationTerminationCondition Object to determine when/how the propagation is to be stopped at the current time.
     *  \param dependentVariableHistory History of dependent variables that are to be saved given as map
     *  (time as key; returned by reference)
     *  \param cumulativeComputationTimeHistory History of cumulative computation times that are to be saved given
     *  as map (time as key; returned by reference)
     *  \param dependentVariableFunction Function returning dependent variables (obtained from environment and state
     *  derivative model).
     *  \param statePostProcessingFunction Function to post-process state after numerical integration (obtained from state derivative model).
     *  \param printInterval Frequency with which to print progress to console (nan = never).
     *  \param initialClockTime Initial clock time from which to determine cumulative computation time.
     *  By default now(), i.e. the moment at which this function is called.
     *  \return Event that triggered the termination of the propagation
     */
    static std::shared_ptr< PropagationTerminationDetails > integrateEquations(
            std::function< StateType( const Time, const StateType& ) > stateDerivativeFunction,
            std::map< Time, StateType >& solutionHistory,
            const StateType initialState,
            const std::shared_ptr< numerical_integrators::IntegratorSettings< Time > > integratorSettings,
            const std::shared_ptr< PropagationTerminationCondition > propagationTerminationCondition,
            std::map< Time, Eigen::VectorXd >& dependentVariableHistory,
            std::map< Time, double >& cumulativeComputationTimeHistory,
            const std::function< Eigen::VectorXd( ) > dependentVariableFunction = std::function< Eigen::VectorXd( ) >( ),
            const std::function< void( StateType& ) > statePostProcessingFunction = std::function< void( StateType& ) >( ),
            const Time printInterval = TUDAT_NAN,
            const std::chrono::steady_clock::time_point initialClockTime = std::chrono::steady_clock::now( ) )
    {
        std::function< bool( const double, const double ) > stopPropagationFunction =
                std::bind( &PropagationTerminationCondition::checkStopCondition, propagationTerminationCondition, std::placeholders::_1, std::placeholders::_2 );

        // Create numerical integrator.
        std::shared_ptr< numerical_integrators::NumericalIntegrator< Time, StateType, StateType, long double > > integrator =
                numerical_integrators::createIntegrator< Time, StateType, long double  >(
                    stateDerivativeFunction, initialState, integratorSettings );

        if( integratorSettings->assessPropagationTerminationConditionDuringIntegrationSubsteps_ )
        {
            integrator->setPropagationTerminationFunction( stopPropagationFunction );
        }

        return integrateEquationsFromIntegrator< StateType, Time, long double >(
                    integrator, integratorSettings->initialTimeStep_, propagationTerminationCondition, solutionHistory,
                    dependentVariableHistory,
                    cumulativeComputationTimeHistory,
                    dependentVariableFunction,
                    statePostProcessingFunction,
                    integratorSettings->saveFrequency_,
                    printInterval,
                    initialClockTime );
    }

};

} // namespace propagators

} // namespace tudat

#endif // TUDAT_INTEGRATEEQUATIONS_H<|MERGE_RESOLUTION|>--- conflicted
+++ resolved
@@ -556,15 +556,8 @@
             // Print solutions
             if( printInterval == printInterval )
             {
-<<<<<<< HEAD
                 if( !( previousPrintTime == previousPrintTime ) ||
                         std::fabs( static_cast< double >( currentTime - previousPrintTime ) ) > printInterval )
-=======
-                if( ( static_cast< int >( std::fabs( static_cast< double >( currentTime - initialTime ) ) ) %
-                      static_cast< int >( printInterval ) ) <=
-                        ( static_cast< int >( std::fabs( static_cast< double >( previousTime - initialTime ) ) ) %
-                          static_cast< int >( printInterval ) ) )
->>>>>>> ecb659c0
                 {
                     previousPrintTime = currentTime;
                     std::cout << "Current time: "<<currentTime<<"; time since initial time: "<<currentTime - initialTime<<std::endl;
