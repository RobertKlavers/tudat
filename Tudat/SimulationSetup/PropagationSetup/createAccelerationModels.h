/*    Copyright (c) 2010-2018, Delft University of Technology
 *    All rigths reserved
 *
 *    This file is part of the Tudat. Redistribution and use in source and
 *    binary forms, with or without modification, are permitted exclusively
 *    under the terms of the Modified BSD license. You should have received
 *    a copy of the license with this file. If not, please or visit:
 *    http://tudat.tudelft.nl/LICENSE.
 */

#ifndef TUDAT_CREATEACCELERATIONMODELS_H
#define TUDAT_CREATEACCELERATIONMODELS_H

#include <vector>
#include <string>

#include "Tudat/Astrodynamics/BasicAstrodynamics/accelerationModel.h"
#include "Tudat/Astrodynamics/Gravitation/centralGravityModel.h"
#include "Tudat/SimulationSetup/EnvironmentSetup/body.h"
#include "Tudat/Astrodynamics/Aerodynamics/aerodynamicAcceleration.h"
#include "Tudat/SimulationSetup/PropagationSetup/accelerationSettings.h"
#include "Tudat/Astrodynamics/ElectroMagnetism/cannonBallRadiationPressureAcceleration.h"
#include "Tudat/Astrodynamics/Gravitation/thirdBodyPerturbation.h"
#include "Tudat/Astrodynamics/BasicAstrodynamics/empiricalAcceleration.h"
#include "Tudat/Astrodynamics/Ephemerides/frameManager.h"
#include "Tudat/Astrodynamics/Gravitation/directTidalDissipationAcceleration.h"

namespace tudat
{

namespace simulation_setup
{

//! Function to create a direct (i.e. not third-body) gravitational acceleration (of any type)
/*!
 * Function to create a direct (i.e. not third-body) gravitational acceleration of any type (i.e. point mass,
 * spherical harmonic, mutual spherical harmonic).
 *  \param bodyUndergoingAcceleration Pointer to object of body that is being accelerated.
 *  \param bodyExertingAcceleration Pointer to object of body that is exerting the gravitational acceleration.
 *  \param nameOfBodyUndergoingAcceleration Name of body that is being accelerated.
 *  \param nameOfBodyExertingAcceleration Name of body that is exerting the gravitational acceleration.
 *  \param accelerationSettings Settings object for the gravitational acceleration.
 *  \param nameOfCentralBody Name of central body in frame centered at which acceleration is to
 *  be calculated.
 *  \param isCentralBody Boolean defining whether the body undergoing the acceleration is the central body for a
 *  third-body acceleration, of which the return object of this funciton is one of the sub-parts. Boolean is
 *  only used when creating mutual spherical harmonic acceleration, to ensure teh correct usage of the acceleration
 *  settings.
 *  \return Direct gravitational acceleration model of requested settings.
 */
std::shared_ptr< basic_astrodynamics::AccelerationModel< Eigen::Vector3d > > createDirectGravitationalAcceleration(
        const std::shared_ptr< Body > bodyUndergoingAcceleration,
        const std::shared_ptr< Body > bodyExertingAcceleration,
        const std::string& nameOfBodyUndergoingAcceleration,
        const std::string& nameOfBodyExertingAcceleration,
        const std::shared_ptr< AccelerationSettings > accelerationSettings,
        const std::string& nameOfCentralBody = "",
        const bool isCentralBody = 0 );

//! Function to create a third-body gravitational acceleration (of any type)
/*!
 * Function to create a direct third-body gravitational acceleration of any type (i.e. point mass,
 * spherical harmonic, mutual spherical harmonic).
 *  \param bodyUndergoingAcceleration Pointer to object of body that is being accelerated.
 *  \param bodyExertingAcceleration Pointer to object of body that is exerting the gravitational acceleration.
 *  \param centralBody Pointer to central body in frame centered at which acceleration is to be calculated.
 *  \param nameOfBodyUndergoingAcceleration Name of body that is being accelerated.
 *  \param nameOfBodyExertingAcceleration Name of body that is exerting the gravitational acceleration.
 *  \param nameOfCentralBody Name of central body in frame centered at which acceleration is to
 *  be calculated.
 *  \param accelerationSettings Settings object for the gravitational acceleration.
 *  \return Third-body gravitational acceleration model of requested settings.
 */
std::shared_ptr< basic_astrodynamics::AccelerationModel< Eigen::Vector3d > > createThirdBodyGravitationalAcceleration(
        const std::shared_ptr< Body > bodyUndergoingAcceleration,
        const std::shared_ptr< Body > bodyExertingAcceleration,
        const std::shared_ptr< Body > centralBody,
        const std::string& nameOfBodyUndergoingAcceleration,
        const std::string& nameOfBodyExertingAcceleration,
        const std::string& nameOfCentralBody,
        const std::shared_ptr< AccelerationSettings > accelerationSettings );

//! Function to create gravitational acceleration (of any type)
/*!
 * Function to create a third-body or direct gravitational acceleration of any type (i.e. point mass,
 * spherical harmonic, mutual spherical harmonic).
 *  \param bodyUndergoingAcceleration Pointer to object of body that is being accelerated.
 *  \param bodyExertingAcceleration Pointer to object of body that is exerting the gravitational acceleration.
 *  \param accelerationSettings Settings object for the gravitational acceleration.
 *  \param centralBody Pointer to central body in frame centered at which acceleration is to be calculated.
 *  \param nameOfBodyUndergoingAcceleration Name of body that is being accelerated.
 *  \param nameOfBodyExertingAcceleration Name of body that is exerting the gravitational acceleration.
 *  \param nameOfCentralBody Name of central body in frame centered at which acceleration is to
 *  be calculated.
 *  \param accelerationSettings Settings object for the gravitational acceleration.
 *  \return Gravitational acceleration model of requested settings.
 */
std::shared_ptr< basic_astrodynamics::AccelerationModel< Eigen::Vector3d > > createGravitationalAccelerationModel(
        const std::shared_ptr< Body > bodyUndergoingAcceleration,
        const std::shared_ptr< Body > bodyExertingAcceleration,
        const std::shared_ptr< AccelerationSettings > accelerationSettings,
        const std::string& nameOfBodyUndergoingAcceleration,
        const std::string& nameOfBodyExertingAcceleration,
        const std::shared_ptr< Body > centralBody,
        const std::string& nameOfCentralBody );

//! Function to create central gravity acceleration model.
/*!
 *  Function to create central gravity acceleration model from bodies exerting and undergoing
 *  acceleration.
 *  \param bodyUndergoingAcceleration Pointer to object of body that is being accelerated.
 *  \param bodyExertingAcceleration Pointer to object of body that is exerting the central gravity
 *  acceleration.
 *  \param nameOfBodyUndergoingAcceleration Name of body that is being accelerated.
 *  \param nameOfBodyExertingAcceleration Name of body that is exerting the central gravity
 *   acceleration.
 *  \param useCentralBodyFixedFrame Boolean setting whether the central attraction of body
 *  undergoing acceleration on body exerting acceleration is to be included in acceleration model.
 *  Should be set to true in case the body undergoing acceleration is a celestial body
 *  (with gravity field) and integration is performed in the frame centered at the body exerting
 *  acceleration.
 *  \return Central gravity acceleration model pointer.
 */
std::shared_ptr< gravitation::CentralGravitationalAccelerationModel3d >
createCentralGravityAcceleratioModel(
        const std::shared_ptr< Body > bodyUndergoingAcceleration,
        const std::shared_ptr< Body > bodyExertingAcceleration,
        const std::string& nameOfBodyUndergoingAcceleration,
        const std::string& nameOfBodyExertingAcceleration,
        const bool useCentralBodyFixedFrame );

//! Function to create spherical harmonic gravity acceleration model.
/*!
 *  Function to create spherical harmonic gravity acceleration model from bodies exerting and
 *  undergoing acceleration.
 *  \param bodyUndergoingAcceleration Pointer to object of body that is being accelerated.
 *  \param bodyExertingAcceleration Pointer to object of body that is exerting the spherical
 *  harmonic gravity acceleration.
 *  \param nameOfBodyUndergoingAcceleration Name of body that is being accelerated.
 *  \param nameOfBodyExertingAcceleration Name of body that is exerting the spherical harmonic
 *  gravity acceleration.
 *  \param accelerationSettings Settings for acceleration model that is to be created (should
 *  be of derived type associated with spherical harmonic acceleration.
 *  \param useCentralBodyFixedFrame Boolean setting whether the central attraction of body
 *  undergoing acceleration on body exerting acceleration is to be included in acceleration model.
 *  Should be set to true in case the body undergoing acceleration is a celestial body
 *  (with gravity field) and integration is performed in the frame centered at the body exerting
 *  acceleration.
 *  \return Spherical harmonic gravity acceleration model pointer.
 */
std::shared_ptr< gravitation::SphericalHarmonicsGravitationalAccelerationModel >
createSphericalHarmonicsGravityAcceleration(
        const std::shared_ptr< Body > bodyUndergoingAcceleration,
        const std::shared_ptr< Body > bodyExertingAcceleration,
        const std::string& nameOfBodyUndergoingAcceleration,
        const std::string& nameOfBodyExertingAcceleration,
<<<<<<< HEAD
        const boost::shared_ptr< AccelerationSettings > accelerationSettings,
        const bool useCentralBodyFixedFrame,
        const bool useDegreeZeroTerm = true );
=======
        const std::shared_ptr< AccelerationSettings > accelerationSettings,
        const bool useCentralBodyFixedFrame );
>>>>>>> daed389b

//! Function to create mutual spherical harmonic gravity acceleration model.
/*!
 *  Function to create mutual spherical harmonic gravity acceleration model from bodies exerting and
 *  undergoing acceleration.
 *  \param bodyUndergoingAcceleration Pointer to object of body that is being accelerated.
 *  \param bodyExertingAcceleration Pointer to object of body that is exerting the mutual spherical
 *  harmonic gravity acceleration.
 *  \param nameOfBodyUndergoingAcceleration Name of body that is being accelerated.
 *  \param nameOfBodyExertingAcceleration Name of body that is exerting the mutual spherical harmonic
 *  gravity acceleration.
 *  \param accelerationSettings Settings for acceleration model that is to be created (should
 *  be of derived type associated with mutual spherical harmonic acceleration).
 *  \param useCentralBodyFixedFrame Boolean setting whether the central attraction of body
 *  undergoing acceleration on body exerting acceleration is to be included in acceleration model.
 *  Should be set to true in case the body undergoing acceleration is a celestial body
 *  (with gravity field) and integration is performed in the frame centered at the body exerting
 *  acceleration.
 *  \param acceleratedBodyIsCentralBody Boolean defining whether the body undergoing the acceleration is the central body
 *  for a third-body acceleration, of which the return object of this funciton is one of the sub-parts.
 *  \return Mutual spherical harmonic gravity acceleration model pointer.
 */
std::shared_ptr< gravitation::MutualSphericalHarmonicsGravitationalAccelerationModel >
createMutualSphericalHarmonicsGravityAcceleration(
        const std::shared_ptr< Body > bodyUndergoingAcceleration,
        const std::shared_ptr< Body > bodyExertingAcceleration,
        const std::string& nameOfBodyUndergoingAcceleration,
        const std::string& nameOfBodyExertingAcceleration,
        const std::shared_ptr< AccelerationSettings > accelerationSettings,
        const bool useCentralBodyFixedFrame,
        const bool acceleratedBodyIsCentralBody );

//! Function to create a third body central gravity acceleration model.
/*!
 *  Function to create a third body central gravity acceleration model from bodies exerting and
 *  undergoing acceleration, as well as the central body, w.r.t. which the integration is to be
 *  performed.
 *  \param bodyUndergoingAcceleration Pointer to object of body that is being accelerated.
 *  \param bodyExertingAcceleration Pointer to object of body that is exerting the acceleration.
 *  \param centralBody Pointer to central body in frame centered at which acceleration is to be
 *  calculated.
 *  \param nameOfBodyUndergoingAcceleration Name of object of body that is being accelerated.
 *  \param nameOfBodyExertingAcceleration Name of object of body that is exerting the central
 *  gravity acceleration.
 *  \param nameOfCentralBody Name of central body in frame cenetered at which acceleration is to
 *  be calculated.
 *  \return Pointer to object for calculating central gravity acceleration between bodies.
 */
std::shared_ptr< gravitation::ThirdBodyCentralGravityAcceleration >
createThirdBodyCentralGravityAccelerationModel(
        const std::shared_ptr< Body > bodyUndergoingAcceleration,
        const std::shared_ptr< Body > bodyExertingAcceleration,
        const std::shared_ptr< Body > centralBody,
        const std::string& nameOfBodyUndergoingAcceleration,
        const std::string& nameOfBodyExertingAcceleration,
        const std::string& nameOfCentralBody );

//! Function to create a third body spheric harmonic gravity acceleration model.
/*!
 *  Function to create a third body spheric harmonic gravity acceleration model from bodies exerting and
 *  undergoing acceleration, as well as the central body, w.r.t. which the integration is to be
 *  performed.
 *  \param bodyUndergoingAcceleration Pointer to object of body that is being accelerated.
 *  \param bodyExertingAcceleration Pointer to object of body that is exerting the acceleration.
 *  \param centralBody Pointer to central body in frame centered at which acceleration is to be
 *  calculated.
 *  \param nameOfBodyUndergoingAcceleration Name of object of body that is being accelerated.
 *  \param nameOfBodyExertingAcceleration Name of object of body that is exerting the central
 *  gravity acceleration.
 *  \param nameOfCentralBody Name of central body in frame cenetered at which acceleration is to
 *  be calculated.
 *  \param accelerationSettings Settings for acceleration model that is to be created (should
 *  be of derived type associated with spherical harmonic acceleration).
 *  \return Pointer to object for calculating third-body spheric harmonic gravity acceleration between bodies.
 */
std::shared_ptr< gravitation::ThirdBodySphericalHarmonicsGravitationalAccelerationModel >
createThirdBodySphericalHarmonicGravityAccelerationModel(
        const std::shared_ptr< Body > bodyUndergoingAcceleration,
        const std::shared_ptr< Body > bodyExertingAcceleration,
        const std::shared_ptr< Body > centralBody,
        const std::string& nameOfBodyUndergoingAcceleration,
        const std::string& nameOfBodyExertingAcceleration,
        const std::string& nameOfCentralBody,
        const std::shared_ptr< AccelerationSettings > accelerationSettings );

//! Function to create a third body mutual spheric harmonic gravity acceleration model.
/*!
 *  Function to create a third body mutual spheric harmonic gravity acceleration model from bodies exerting and
 *  undergoing acceleration, as well as the central body, w.r.t. which the integration is to be
 *  performed.
 *  \param bodyUndergoingAcceleration Pointer to object of body that is being accelerated.
 *  \param bodyExertingAcceleration Pointer to object of body that is exerting the acceleration.
 *  \param centralBody Pointer to central body in frame centered at which acceleration is to be
 *  calculated.
 *  \param nameOfBodyUndergoingAcceleration Name of object of body that is being accelerated.
 *  \param nameOfBodyExertingAcceleration Name of object of body that is exerting the central
 *  gravity acceleration.
 *  \param nameOfCentralBody Name of central body in frame cenetered at which acceleration is to
 *  be calculated.
 *  \param accelerationSettings Settings for acceleration model that is to be created (should
 *  be of derived type associated with mutual spherical harmonic acceleration).
 *  \return Pointer to object for calculating third-body mutual spheric harmonic gravity acceleration between bodies.
 */
std::shared_ptr< gravitation::ThirdBodyMutualSphericalHarmonicsGravitationalAccelerationModel >
createThirdBodyMutualSphericalHarmonicGravityAccelerationModel(
        const std::shared_ptr< Body > bodyUndergoingAcceleration,
        const std::shared_ptr< Body > bodyExertingAcceleration,
        const std::shared_ptr< Body > centralBody,
        const std::string& nameOfBodyUndergoingAcceleration,
        const std::string& nameOfBodyExertingAcceleration,
        const std::string& nameOfCentralBody,
        const std::shared_ptr< AccelerationSettings > accelerationSettings );

//! Function to create an aerodynamic acceleration model.
/*!
 *  Function to create an aerodynamic acceleration model, automatically creates all required
 *  links to environment models, vehicle properies and frame conversions
 *  \param bodyUndergoingAcceleration Pointer to object of body that is being accelerated.
 *  \param bodyExertingAcceleration Pointer to object of body that is exerting the acceleration,
 *  i.e. body with the atmosphere through which the accelerated body is flying.
 *  \param nameOfBodyUndergoingAcceleration Name of object of body that is being accelerated.
 *  \param nameOfBodyExertingAcceleration Name of object of body that is exerting the acceleration.
 *  \return Pointer to object for calculating aerodynamic acceleration.
 */
std::shared_ptr< aerodynamics::AerodynamicAcceleration >
createAerodynamicAcceleratioModel(
        const std::shared_ptr< Body > bodyUndergoingAcceleration,
        const std::shared_ptr< Body > bodyExertingAcceleration,
        const std::string& nameOfBodyUndergoingAcceleration,
        const std::string& nameOfBodyExertingAcceleration );

//! Function to create a cannonball radiation pressure acceleration model.
/*!
 *  Function to create a cannonball radiation pressure automatically creates all required
 *  links to environment models, vehicle properies and frame conversions
 *  \param bodyUndergoingAcceleration Pointer to object of body that is being accelerated.
 *  \param bodyExertingAcceleration Pointer to object of body that is exerting the acceleration,
 *  i.e. body emitting the radiation.
 *  \param nameOfBodyUndergoingAcceleration Name of object of body that is being accelerated.
 *  \param nameOfBodyExertingAcceleration Name of object of body that is exerting the acceleration.
 *  \return Pointer to object for calculating cannonball radiation pressures acceleration.
 */
std::shared_ptr< electro_magnetism::CannonBallRadiationPressureAcceleration >
createCannonballRadiationPressureAcceleratioModel(
        const std::shared_ptr< Body > bodyUndergoingAcceleration,
        const std::shared_ptr< Body > bodyExertingAcceleration,
        const std::string& nameOfBodyUndergoingAcceleration,
        const std::string& nameOfBodyExertingAcceleration );

//! Function to create a thrust acceleration model.
/*!
 *  Function to create a thrust acceleration model. Creates all required
 *  links to environment models, vehicle properies and frame conversions.
 *  \param accelerationSettings Settings of thrust acceleration model.
 *  \param bodyMap List of pointers to bodies required for the creation of the acceleration model
 *  objects.
 *  \param nameOfBodyUndergoingThrust Name of body that is undergoing the thrust acceleration
 *  \return Pointer to object for calculating thrust acceleration.
 */
std::shared_ptr< propulsion::ThrustAcceleration >
createThrustAcceleratioModel(
        const std::shared_ptr< AccelerationSettings > accelerationSettings,
        const NamedBodyMap& bodyMap,
        const std::string& nameOfBodyUndergoingThrust );

//! Function to create a direct tical acceleration model, according to approach of Lainey et al. (2007, 2009, ...)
/*!
 *  Function to create a direct tical acceleration model, according to approach of Lainey et al. (2007, 2009, ...).
 *  \param bodyUndergoingAcceleration Pointer to object of body that is being accelerated.
 *  \param bodyExertingAcceleration Pointer to object of main body that is exerting the acceleration
 *  \param nameOfBodyUndergoingAcceleration Name of object of body that is being accelerated.
 *  \param nameOfBodyExertingAcceleration Name of object of body that is exerting the acceleration
 *  \param accelerationSettings Settings for the acceleration model
 *  \return Pointer to object for calculating acceleration.
 */
std::shared_ptr< gravitation::DirectTidalDissipationAcceleration > createDirectTidalDissipationAcceleration(
        const std::shared_ptr< Body > bodyUndergoingAcceleration,
        const std::shared_ptr< Body > bodyExertingAcceleration,
        const std::string& nameOfBodyUndergoingAcceleration,
        const std::string& nameOfBodyExertingAcceleration,
        const  std::shared_ptr< AccelerationSettings > accelerationSettings );

//! Function to create an orbiter relativistic correction acceleration model
/*!
 *  Function to create an orbiter relativistic correction acceleration model (Schwarzschild, Lense-Thirring and/or
 *  de Sitter terms).
 *  \param bodyUndergoingAcceleration Pointer to object of body that is being accelerated.
 *  \param bodyExertingAcceleration Pointer to object of main body that is exerting the acceleration (e.g. Earth for an orbiter
 *  around the Earth).
 *  \param nameOfBodyUndergoingAcceleration Name of object of body that is being accelerated.
 *  \param nameOfBodyExertingAcceleration Name of object of body that is exerting the acceleration
 *  \param accelerationSettings Settings for the acceleration model
 *  \param accelerationSettings Settings for the acceleration model
 *  \param bodyMap List of pointers to bodies that comprise the full environment.
 *  \return Pointer to object for calculating relativistic correction acceleration.
 */
std::shared_ptr< relativity::RelativisticAccelerationCorrection > createRelativisticCorrectionAcceleration(
        const std::shared_ptr< Body > bodyUndergoingAcceleration,
        const std::shared_ptr< Body > bodyExertingAcceleration,
        const std::string& nameOfBodyUndergoingAcceleration,
        const std::string& nameOfBodyExertingAcceleration,
        const std::shared_ptr< AccelerationSettings > accelerationSettings,
        const NamedBodyMap& bodyMap );

//! Function to create empirical acceleration model.
/*!
 *  Function to create empirical acceleration model from body undergoing acceleration and body wrt which its orbit is determined
 *  for setting determining phase of once per orbit empirical accelerations.
 *  \param bodyUndergoingAcceleration Pointer to object of body that is being accelerated.
 *  \param bodyExertingAcceleration Pointer to object of body wrt whic orbit of body undergoing the acceleration is calculated.
 *  \param nameOfBodyUndergoingAcceleration Name of body that is being accelerated.
 *  \param nameOfBodyExertingAcceleration Name of body wrt whic orbit of body undergoing the acceleration is calculated.
 *  \param accelerationSettings Object containing additional settings for acceleration model, must be of type EmpiricalAccelerationSettings
 *  \return Pointer to object for calculating empiricalt acceleration.
 */
std::shared_ptr< basic_astrodynamics::EmpiricalAcceleration > createEmpiricalAcceleration(
        const std::shared_ptr< Body > bodyUndergoingAcceleration,
        const std::shared_ptr< Body > bodyExertingAcceleration,
        const std::string& nameOfBodyUndergoingAcceleration,
        const std::string& nameOfBodyExertingAcceleration,
        const std::shared_ptr< AccelerationSettings > accelerationSettings );


//! Function to create acceleration model object.
/*!
 *  Function to create acceleration model object.
 *  Type of requested model is checked and corresponding factory function is called.
 *  \param bodyUndergoingAcceleration Pointer to object of body that is being accelerated.
 *  \param bodyExertingAcceleration Pointer to object of body that is exerting acceleration,
 *  \param accelerationSettings Settings for acceleration model that is to be created.
 *  \param nameOfBodyUndergoingAcceleration Name of object of body that is being accelerated.
 *  \param nameOfBodyExertingAcceleration Name of object of body that is exerting the acceleration.
 *  \param centralBody Pointer to central body in frame centered at which acceleration is to be
 *  calculated (optional, only relevant for third body accelerations).
 *  \param nameOfCentralBody Name of central body in frame cenetered at which acceleration is to
 *  be calculated (optional, only relevant for third body accelerations).
 *  \param bodyMap List of pointers to bodies required for the creation of the acceleration model
 *  objects.
 *  \return Acceleration model pointer.
 */
std::shared_ptr< basic_astrodynamics::AccelerationModel< Eigen::Vector3d > >
createAccelerationModel(
        const std::shared_ptr< Body > bodyUndergoingAcceleration,
        const std::shared_ptr< Body > bodyExertingAcceleration,
        const std::shared_ptr< AccelerationSettings > accelerationSettings,
        const std::string& nameOfBodyUndergoingAcceleration,
        const std::string& nameOfBodyExertingAcceleration,
        const std::shared_ptr< Body > centralBody = std::shared_ptr< Body >( ),
        const std::string& nameOfCentralBody = "",
        const NamedBodyMap& bodyMap = NamedBodyMap( ) );

//! Function to put SelectedAccelerationMap in correct order, to ensure correct model creation
/*!
 * Function to put SelectedAccelerationMap in correct order, to ensure correct model creation
 * \param selectedAccelerationPerBody List of acceleration settings per body.
 * \return selectedAccelerationPerBody, put in order to ensure correct model creation.
 */
SelectedAccelerationList orderSelectedAccelerationMap( const SelectedAccelerationMap& selectedAccelerationPerBody );


//! Function to create acceleration models from a map of bodies and acceleration model types.
/*!
 *  Function to create acceleration models from a map of bodies and acceleration model types.
 *  The return type can be used to identify both the body undergoing and exerting acceleration.
 *  \param bodyMap List of pointers to bodies required for the creation of the acceleration model
 *  objects.
 *  \param selectedAccelerationPerBody List identifying which bodies exert which type of
 *  acceleration(s) on which bodies.
 *  \param centralBodies Map of central bodies for each body undergoing acceleration.
 *  \return List of acceleration model objects, in form of AccelerationMap.
 */
basic_astrodynamics::AccelerationMap createAccelerationModelsMap(
        const NamedBodyMap& bodyMap,
        const SelectedAccelerationMap& selectedAccelerationPerBody,
        const std::map< std::string, std::string >& centralBodies );

//! Function to create acceleration models from a map of bodies and acceleration model types.
/*!
 *  Function to create acceleration models from a map of bodies and acceleration model types.
 *  The return type can be used to identify both the body undergoing and exerting acceleration.
 *  \param bodyMap List of pointers to bodies required for the creation of the acceleration model
 *  objects.
 *  \param selectedAccelerationPerBody List identifying which bodies exert which type of
 *  acceleration(s) on which bodies.
 *  \param propagatedBodies List of bodies that are to be propagated
 *  \param centralBodies List of central bodies for each body undergoing acceleration (in same order as propagatedBodies).
 *  \return List of acceleration model objects, in form of AccelerationMap.
 */
basic_astrodynamics::AccelerationMap createAccelerationModelsMap(
        const NamedBodyMap& bodyMap,
        const SelectedAccelerationMap& selectedAccelerationPerBody,
        const std::vector< std::string >& propagatedBodies,
        const std::vector< std::string >& centralBodies );


} // namespace simulation_setup

} // namespace tudat

#endif // TUDAT_CREATEACCELERATIONMODELS_H<|MERGE_RESOLUTION|>--- conflicted
+++ resolved
@@ -154,14 +154,9 @@
         const std::shared_ptr< Body > bodyExertingAcceleration,
         const std::string& nameOfBodyUndergoingAcceleration,
         const std::string& nameOfBodyExertingAcceleration,
-<<<<<<< HEAD
-        const boost::shared_ptr< AccelerationSettings > accelerationSettings,
+        const std::shared_ptr< AccelerationSettings > accelerationSettings,
         const bool useCentralBodyFixedFrame,
         const bool useDegreeZeroTerm = true );
-=======
-        const std::shared_ptr< AccelerationSettings > accelerationSettings,
-        const bool useCentralBodyFixedFrame );
->>>>>>> daed389b
 
 //! Function to create mutual spherical harmonic gravity acceleration model.
 /*!
